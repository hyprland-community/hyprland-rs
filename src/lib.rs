--- conflicted
+++ resolved
@@ -42,18 +42,16 @@
 #[cfg(feature = "config")]
 pub mod config;
 
-<<<<<<< HEAD
 /// Holds the error type used throughout the crate
 pub mod error;
 /// Used to generate the Instances to interface with Hyprland
 pub mod instance;
-=======
+
 /// This module is for interacting with [hyprpaper] using its IPC feature
 ///
 /// [hyprpaper]: https://wiki.hyprland.org/Hypr-Ecosystem/hyprpaper/
 #[cfg(feature = "hyprpaper")]
 pub mod hyprpaper;
->>>>>>> 4ee0a79e
 
 /// The prelude module, this is to import all traits
 pub mod prelude {
