--- conflicted
+++ resolved
@@ -75,17 +75,8 @@
     }
 
     /// Create virtual displays
-<<<<<<< HEAD
-    pub fn create(instance: &Instance, backend: OutputBackends) -> crate::Result<()> {
-        instance.write_to_socket(command!(Empty, "output create {backend}"))?;
-=======
-    pub fn create(backend: OutputBackends, name: Option<&str>) -> crate::Result<()> {
-        let name = name.unwrap_or_default();
-        write_to_socket_sync(
-            SocketType::Command,
-            command!(Empty, "output create {backend} {name}"),
-        )?;
->>>>>>> 4ee0a79e
+    pub fn create(instance: &Instance, backend: OutputBackends, name: Option<&str>) -> crate::Result<()> {
+        instance.write_to_socket(command!(Empty, "output create {backend} {name}"))?;
         Ok(())
     }
     /// Remove virtual displays
