--- conflicted
+++ resolved
@@ -15,7 +15,6 @@
 /// ```rust, no_run
 /// use hyprland::prelude::*;
 /// use hyprland::event_listener::EventStream;
-<<<<<<< HEAD
 /// use hyprland::Result as HResult;
 ///
 /// #[tokio::main]
@@ -24,13 +23,6 @@
 ///     use hyprland::instance::AsyncInstance;
 ///     let instance = AsyncInstance::from_current_env()?;
 ///     let mut stream = EventStream::new(instance);
-=======
-/// use futures_lite::StreamExt;
-///
-/// #[tokio::main(flavor = "current_thread")]
-/// async fn main() {
-///     let mut stream = EventStream::new();
->>>>>>> 4ee0a79e
 ///     while let Some(Ok(event)) = stream.next().await {
 ///          println!("{event:?}");
 ///     }
@@ -42,21 +34,10 @@
 }
 impl EventStream {
     /// Creates a new [EventStream]
-<<<<<<< HEAD
     pub fn new(mut instance: AsyncInstance) -> Self {
         use crate::async_import::*;
         let stream = async_stream::try_stream! {
         let stream: &mut UnixStream = instance.get_event_stream()?;
-=======
-    #[allow(clippy::new_without_default)]
-    pub fn new() -> Self {
-        use crate::unix_async::*;
-        let stream = try_stream! {
-
-        let socket_path = get_socket_path(SocketType::Listener)?;
-        let mut stream = UnixStream::connect(socket_path).await?;
-
->>>>>>> 4ee0a79e
         let mut active_windows = vec![];
         loop {
             let mut buf = [0; 4096];
