use crate::shared::*;

use crate::event_listener::shared::*;

/// This struct is used for adding event handlers and executing them on events
/// # The Event Listener
///
/// This struct holds what you need to create a event listener
///
/// ## Usage
///
/// ```rust, no_run
/// use hyprland::event_listener::EventListener;
/// let mut listener = EventListener::new(); // creates a new listener
/// // add a event handler which will be ran when this event happens
/// listener.add_workspace_change_handler(|data| println!("{:#?}", data));
/// listener.start_listener(); // or `.start_listener_async().await` if async
/// ```
pub struct AsyncEventListener {
    pub(crate) events: AsyncEvents,
}

// Mark the EventListener as thread-safe
impl Default for AsyncEventListener {
    fn default() -> Self {
        Self::new()
    }
}

impl HasAsyncExecutor for AsyncEventListener {
    async fn event_executor_async(&mut self, event: Event) -> crate::Result<()> {
        match event {
            Event::WorkspaceChanged(id) => arm_async!(id, workspace_changed_events, self),
            Event::WorkspaceAdded(id) => arm_async!(id, workspace_added_events, self),
            Event::WorkspaceDeleted(id) => arm_async!(id, workspace_destroyed_events, self),
            Event::WorkspaceMoved(evend) => arm_async!(evend, workspace_moved_events, self),
            Event::WorkspaceRename(even) => arm_async!(even, workspace_rename_events, self),
            Event::ActiveMonitorChanged(evend) => {
                arm_async!(evend, active_monitor_changed_events, self)
            }
            Event::ActiveWindowChangedMerged(event) => {
                arm_async!(event, active_window_changed_events, self)
            }
            Event::ActiveWindowChangedV1(_) => (),
            Event::ActiveWindowChangedV2(_) => (),
            Event::FullscreenStateChanged(bool) => {
<<<<<<< HEAD
                arm_async!(*bool, fullscreen_state_changed_events, self)
            }
            Event::MonitorAdded(monitor) => arm_async!(monitor.clone(), monitor_added_events, self),
            Event::MonitorRemoved(monitor) => {
                arm_async!(monitor.clone(), monitor_removed_events, self)
            }
            Event::WindowClosed(addr) => arm_async!(addr.clone(), window_close_events, self),
            Event::WindowMoved(even) => arm_async!(even.clone(), window_moved_events, self),
            Event::WindowOpened(even) => arm_async!(even.clone(), window_open_events, self),
            Event::SpecialRemoved(monitor) => {
                arm_async!(monitor.clone(), special_removed_events, self)
            }
            Event::ChangedSpecial(data) => arm_async!(data.clone(), special_changed_events, self),
            Event::LayoutChanged(even) => {
                arm_async!(even.clone(), keyboard_layout_change_events, self)
            }
            Event::SubMapChanged(map) => arm_async!(map.clone(), sub_map_changed_events, self),
            Event::LayerOpened(namespace) => arm_async!(namespace.clone(), layer_open_events, self),
            Event::LayerClosed(namespace) => {
                arm_async!(namespace.clone(), layer_closed_events, self)
            }
            Event::FloatStateChanged(even) => arm_async!(even.clone(), float_state_events, self),
            Event::UrgentStateChanged(even) => arm_async!(even.clone(), urgent_state_events, self),
            Event::Minimize(data) => arm_async!(data.clone(), minimize_events, self),
            Event::WindowTitleChanged(addr) => {
                arm_async!(addr.clone(), window_title_changed_events, self)
=======
                arm_async!(bool, fullscreen_state_changed_events, self)
>>>>>>> 4a78ffd1
            }
            Event::MonitorAdded(monitor) => arm_async!(monitor, monitor_added_events, self),
            Event::MonitorRemoved(monitor) => arm_async!(monitor, monitor_removed_events, self),
            Event::WindowClosed(addr) => arm_async!(addr, window_close_events, self),
            Event::WindowMoved(even) => arm_async!(even, window_moved_events, self),
            Event::WindowOpened(even) => arm_async!(even, window_open_events, self),
            Event::LayoutChanged(even) => arm_async!(even, keyboard_layout_change_events, self),
            Event::SubMapChanged(map) => arm_async!(map, sub_map_changed_events, self),
            Event::LayerOpened(namespace) => arm_async!(namespace, layer_open_events, self),
            Event::LayerClosed(namespace) => arm_async!(namespace, layer_closed_events, self),
            Event::FloatStateChanged(even) => arm_async!(even, float_state_events, self),
            Event::UrgentStateChanged(even) => arm_async!(even, urgent_state_events, self),
            Event::Minimize(data) => arm_async!(data, minimize_events, self),
            Event::WindowTitleChanged(addr) => arm_async!(addr, window_title_changed_events, self),
            Event::Screencast(data) => arm_async!(data, screencast_events, self),
        }
        Ok(())
    }
}

impl AsyncEventListener {
    /// This method creates a new EventListener instance
    ///
    /// ```rust
    /// use hyprland::event_listener::EventListener;
    /// let mut listener = EventListener::new();
    /// ```
    pub fn new() -> Self {
        Self {
            events: init_events!(AsyncEvents),
        }
    }

    /// This method starts the event listener (async)
    ///
    /// This should be ran after all of your handlers are defined
    /// ```rust, no_run
    /// # async fn function() -> std::io::Result<()> {
    /// use hyprland::event_listener::EventListener;
    /// let mut listener = EventListener::new();
    /// listener.add_workspace_change_handler(|id| println!("changed workspace to {id:?}"));
    /// listener.start_listener_async().await;
    /// # Ok(())
    /// # }
    /// ```
    pub async fn start_listener_async(&mut self) -> crate::Result<()> {
        use crate::unix_async::*;

        let socket_path = get_socket_path(SocketType::Listener)?;
        let mut stream = UnixStream::connect(socket_path).await?;

        let mut active_windows = vec![];
        loop {
            let mut buf = [0; 4096];

            let num_read = stream.read(&mut buf).await?;
            if num_read == 0 {
                break;
            }
            let buf = &buf[..num_read];
            let string = String::from_utf8(buf.to_vec())?;
            let parsed: Vec<Event> = event_parser(string)?;

            for event in parsed {
                self.event_primer_async(event, &mut active_windows).await?;
            }
        }

        Ok(())
    }
}<|MERGE_RESOLUTION|>--- conflicted
+++ resolved
@@ -44,42 +44,15 @@
             Event::ActiveWindowChangedV1(_) => (),
             Event::ActiveWindowChangedV2(_) => (),
             Event::FullscreenStateChanged(bool) => {
-<<<<<<< HEAD
-                arm_async!(*bool, fullscreen_state_changed_events, self)
-            }
-            Event::MonitorAdded(monitor) => arm_async!(monitor.clone(), monitor_added_events, self),
-            Event::MonitorRemoved(monitor) => {
-                arm_async!(monitor.clone(), monitor_removed_events, self)
-            }
-            Event::WindowClosed(addr) => arm_async!(addr.clone(), window_close_events, self),
-            Event::WindowMoved(even) => arm_async!(even.clone(), window_moved_events, self),
-            Event::WindowOpened(even) => arm_async!(even.clone(), window_open_events, self),
-            Event::SpecialRemoved(monitor) => {
-                arm_async!(monitor.clone(), special_removed_events, self)
-            }
-            Event::ChangedSpecial(data) => arm_async!(data.clone(), special_changed_events, self),
-            Event::LayoutChanged(even) => {
-                arm_async!(even.clone(), keyboard_layout_change_events, self)
-            }
-            Event::SubMapChanged(map) => arm_async!(map.clone(), sub_map_changed_events, self),
-            Event::LayerOpened(namespace) => arm_async!(namespace.clone(), layer_open_events, self),
-            Event::LayerClosed(namespace) => {
-                arm_async!(namespace.clone(), layer_closed_events, self)
-            }
-            Event::FloatStateChanged(even) => arm_async!(even.clone(), float_state_events, self),
-            Event::UrgentStateChanged(even) => arm_async!(even.clone(), urgent_state_events, self),
-            Event::Minimize(data) => arm_async!(data.clone(), minimize_events, self),
-            Event::WindowTitleChanged(addr) => {
-                arm_async!(addr.clone(), window_title_changed_events, self)
-=======
                 arm_async!(bool, fullscreen_state_changed_events, self)
->>>>>>> 4a78ffd1
             }
             Event::MonitorAdded(monitor) => arm_async!(monitor, monitor_added_events, self),
             Event::MonitorRemoved(monitor) => arm_async!(monitor, monitor_removed_events, self),
             Event::WindowClosed(addr) => arm_async!(addr, window_close_events, self),
             Event::WindowMoved(even) => arm_async!(even, window_moved_events, self),
             Event::WindowOpened(even) => arm_async!(even, window_open_events, self),
+            Event::SpecialRemoved(monitor) => arm_async!(monitor, special_removed_events, self),
+            Event::ChangedSpecial(data) => arm_async!(data, special_changed_events, self),
             Event::LayoutChanged(even) => arm_async!(even, keyboard_layout_change_events, self),
             Event::SubMapChanged(map) => arm_async!(map, sub_map_changed_events, self),
             Event::LayerOpened(namespace) => arm_async!(namespace, layer_open_events, self),
