use crate::shared::*;
use once_cell::sync::Lazy;
use regex::{Error as RegexError, Regex};
use std::{fmt::Debug, pin::Pin};

/// This trait provides shared behaviour for listener types
pub(crate) trait Listener: HasExecutor {
    /// This method starts the event listener
    fn start_listener() -> crate::Result<()>;
}

/// This trait provides shared behaviour for listener types
pub(crate) trait AsyncListener: HasAsyncExecutor {
    /// This method starts the event listener (async)
    async fn start_listener_async() -> crate::Result<()>;
}

#[derive(Clone, Debug, PartialEq, Eq, PartialOrd, Ord)]
pub(crate) enum ActiveWindowValue<T> {
    Queued(T), // aka Some(T)
    None,      // No current window
    Empty,     // Empty queue
}

impl<T> ActiveWindowValue<T> {
    pub fn reset(&mut self) {
        *self = Self::Empty;
    }
    pub fn is_empty(&self) -> bool {
        matches!(self, Self::Empty)
    }
}

#[derive(Clone, Debug, PartialEq, Eq)]
pub(crate) struct ActiveWindowState {
    pub class: ActiveWindowValue<String>,
    pub title: ActiveWindowValue<String>,
    pub addr: ActiveWindowValue<Address>,
}

pub(crate) trait HasExecutor {
    fn event_executor(&mut self, event: Event) -> crate::Result<()>;

    fn event_primer(&mut self, event: Event, abuf: &mut Vec<ActiveWindowState>) -> crate::Result<()>
    where
        Self: std::marker::Sized,
    {
        if abuf.is_empty() {
            abuf.push(ActiveWindowState::new());
        }
        if let Event::ActiveWindowChangedV1(data) = event {
            let mut to_remove = vec![];
            let data = into(data);
            for (index, awin) in abuf.iter_mut().enumerate() {
                if awin.title.is_empty() && awin.class.is_empty() {
                    (awin.class, awin.title) = data.clone();
                }
                if awin.ready() {
                    awin.execute(self)?;
                    to_remove.push(index);
                    break;
                }
            }
            for index in to_remove.into_iter().rev() {
                abuf.swap_remove(index);
            }
        } else if let Event::ActiveWindowChangedV2(data) = event {
            let mut to_remove = vec![];
            for (index, awin) in abuf.iter_mut().enumerate() {
                if awin.addr.is_empty() {
                    awin.addr = data.clone().into();
                }
                if awin.ready() {
                    awin.execute(self)?;
                    to_remove.push(index);
                    break;
                }
            }
            for index in to_remove.into_iter().rev() {
                abuf.swap_remove(index);
            }
        } else {
            self.event_executor(event)?;
        }
        Ok(())
    }
}

pub(crate) trait HasAsyncExecutor {
    async fn event_executor_async(&mut self, event: Event) -> crate::Result<()>;

    async fn event_primer_async(
        &mut self,
        event: Event,
        abuf: &mut Vec<ActiveWindowState>,
    ) -> crate::Result<()>
    where
        Self: std::marker::Sized,
    {
        if abuf.is_empty() {
            abuf.push(ActiveWindowState::new());
        }
        if let Event::ActiveWindowChangedV1(data) = event {
            let mut to_remove = vec![];
            let data = into(data);
            for (index, awin) in abuf.iter_mut().enumerate() {
                if awin.title.is_empty() && awin.class.is_empty() {
                    (awin.class, awin.title) = data.clone();
                }
                if awin.ready() {
                    awin.execute_async(self).await?;
                    to_remove.push(index);
                    break;
                }
            }
            for index in to_remove.into_iter().rev() {
                abuf.swap_remove(index);
            }
        } else if let Event::ActiveWindowChangedV2(data) = event {
            let mut to_remove = vec![];
            for (index, awin) in abuf.iter_mut().enumerate() {
                if awin.addr.is_empty() {
                    awin.addr = data.clone().into();
                }
                if awin.ready() {
                    awin.execute_async(self).await?;
                    to_remove.push(index);
                    break;
                }
            }
            for index in to_remove.into_iter().rev() {
                abuf.swap_remove(index);
            }
        } else {
            self.event_executor_async(event).await?;
        }
        Ok(())
    }
}

impl ActiveWindowState {
    pub fn execute<T: HasExecutor>(&mut self, listener: &mut T) -> crate::Result<()> {
        use ActiveWindowValue::{None, Queued};
        let data = (&self.title, &self.class, &self.addr);
        if let (Queued(ref title), Queued(ref class), Queued(ref addr)) = data {
            listener.event_executor(Event::ActiveWindowChangedMerged(Some(WindowEventData {
                window_class: class.to_string(),
                window_title: title.to_string(),
                window_address: addr.clone(),
            })))?;
            self.reset();
        } else if let (None, None, None) = data {
            listener.event_executor(Event::ActiveWindowChangedMerged(Option::None))?;
        }
        Ok(())
    }
    pub async fn execute_async<T: HasAsyncExecutor>(
        &mut self,
        listener: &mut T,
    ) -> crate::Result<()> {
        use ActiveWindowValue::{None, Queued};
        let data = (&self.title, &self.class, &self.addr);
        if let (Queued(ref title), Queued(ref class), Queued(ref addr)) = data {
            listener
                .event_executor_async(Event::ActiveWindowChangedMerged(Some(WindowEventData {
                    window_class: class.to_string(),
                    window_title: title.to_string(),
                    window_address: addr.clone(),
                })))
                .await?;
            self.reset();
        } else if let (None, None, None) = data {
            listener
                .event_executor_async(Event::ActiveWindowChangedMerged(Option::None))
                .await?;
        }
        Ok(())
    }

    pub fn ready(&self) -> bool {
        !self.class.is_empty() && !self.title.is_empty() && !self.addr.is_empty()
    }
    pub fn reset(&mut self) {
        self.class.reset();
        self.title.reset();
        self.addr.reset();
    }
    pub fn new() -> Self {
        Self {
            class: ActiveWindowValue::Empty,
            title: ActiveWindowValue::Empty,
            addr: ActiveWindowValue::Empty,
        }
    }
}

impl<T> From<Option<T>> for ActiveWindowValue<T> {
    fn from(value: Option<T>) -> Self {
        match value {
            Some(v) => ActiveWindowValue::Queued(v),
            None => ActiveWindowValue::None,
        }
    }
}

pub(crate) fn into<T>(from: Option<(T, T)>) -> (ActiveWindowValue<T>, ActiveWindowValue<T>) {
    if let Some((first, second)) = from {
        (
            ActiveWindowValue::Queued(first),
            ActiveWindowValue::Queued(second),
        )
    } else {
        (ActiveWindowValue::None, ActiveWindowValue::None)
    }
}

pub(crate) type EventType<T> = Box<T>;
pub(crate) type AsyncEventType<T> = Pin<Box<T>>;

pub(crate) type VoidFuture = std::pin::Pin<Box<dyn std::future::Future<Output = ()> + Send>>;
<<<<<<< HEAD
pub(crate) type VoidFutureMut =
    std::pin::Pin<Box<dyn std::future::Future<Output = ()> + Send + 'static>>;

pub(crate) type Closure<T> = EventTypes<dyn Fn(T), dyn Fn(T, &mut State)>;
pub(crate) type EmptyClosure = EventTypes<dyn Fn(), dyn Fn()>;
pub(crate) type AsyncClosure<T> = AsyncEventTypes<
    dyn Sync + Send + Fn(T) -> VoidFuture,
    dyn Sync + Send + Fn(T, &mut State) -> VoidFutureMut,
>;
pub(crate) type EmptyAsyncClosure =
    AsyncEventTypes<dyn Sync + Send + Fn() -> VoidFuture, dyn Sync + Send + Fn() -> VoidFutureMut>;
=======

pub(crate) type Closure<T> = EventType<dyn Fn(T)>;
pub(crate) type AsyncClosure<T> = AsyncEventType<dyn Sync + Send + Fn(T) -> VoidFuture>;
>>>>>>> 11f8a9fc
pub(crate) type Closures<T> = Vec<Closure<T>>;
pub(crate) type AsyncClosures<T> = Vec<AsyncClosure<T>>;

pub(crate) struct Events {
    pub(crate) workspace_changed_events: Closures<WorkspaceType>,
    pub(crate) workspace_added_events: Closures<WorkspaceType>,
    pub(crate) workspace_destroyed_events: Closures<WorkspaceDestroyedEventData>,
    pub(crate) workspace_moved_events: Closures<MonitorEventData>,
    pub(crate) workspace_rename_events: Closures<WorkspaceRenameEventData>,
    pub(crate) active_monitor_changed_events: Closures<MonitorEventData>,
    pub(crate) active_window_changed_events: Closures<Option<WindowEventData>>,
    pub(crate) fullscreen_state_changed_events: Closures<bool>,
    pub(crate) monitor_removed_events: Closures<String>,
    pub(crate) monitor_added_events: Closures<String>,
    pub(crate) special_removed_events: Closures<String>,
    pub(crate) special_changed_events: Closures<MonitorEventData>,
    pub(crate) keyboard_layout_change_events: Closures<LayoutEvent>,
    pub(crate) sub_map_changed_events: Closures<String>,
    pub(crate) window_open_events: Closures<WindowOpenEvent>,
    pub(crate) window_close_events: Closures<Address>,
    pub(crate) window_moved_events: Closures<WindowMoveEvent>,
    pub(crate) layer_open_events: Closures<String>,
    pub(crate) layer_closed_events: Closures<String>,
    pub(crate) float_state_events: Closures<WindowFloatEventData>,
    pub(crate) urgent_state_events: Closures<Address>,
    pub(crate) minimize_events: Closures<MinimizeEventData>,
    pub(crate) window_title_changed_events: Closures<Address>,
    pub(crate) screencast_events: Closures<ScreencastEventData>,
    pub(crate) config_reloaded_events: Vec<EmptyClosure>,
}

#[allow(clippy::type_complexity)]
pub(crate) struct AsyncEvents {
    pub(crate) workspace_changed_events: AsyncClosures<WorkspaceType>,
    pub(crate) workspace_added_events: AsyncClosures<WorkspaceType>,
    pub(crate) workspace_destroyed_events: AsyncClosures<WorkspaceDestroyedEventData>,
    pub(crate) workspace_moved_events: AsyncClosures<MonitorEventData>,
    pub(crate) workspace_rename_events: AsyncClosures<WorkspaceRenameEventData>,
    pub(crate) active_monitor_changed_events: AsyncClosures<MonitorEventData>,
    pub(crate) active_window_changed_events: AsyncClosures<Option<WindowEventData>>,
    pub(crate) fullscreen_state_changed_events: AsyncClosures<bool>,
    pub(crate) monitor_removed_events: AsyncClosures<String>,
    pub(crate) monitor_added_events: AsyncClosures<String>,
    pub(crate) special_removed_events: AsyncClosures<String>,
    pub(crate) special_changed_events: AsyncClosures<MonitorEventData>,
    pub(crate) keyboard_layout_change_events: AsyncClosures<LayoutEvent>,
    pub(crate) sub_map_changed_events: AsyncClosures<String>,
    pub(crate) window_open_events: AsyncClosures<WindowOpenEvent>,
    pub(crate) window_close_events: AsyncClosures<Address>,
    pub(crate) window_moved_events: AsyncClosures<WindowMoveEvent>,
    pub(crate) layer_open_events: AsyncClosures<String>,
    pub(crate) layer_closed_events: AsyncClosures<String>,
    pub(crate) float_state_events: AsyncClosures<WindowFloatEventData>,
    pub(crate) urgent_state_events: AsyncClosures<Address>,
    pub(crate) minimize_events: AsyncClosures<MinimizeEventData>,
    pub(crate) window_title_changed_events: AsyncClosures<Address>,
    pub(crate) screencast_events: AsyncClosures<ScreencastEventData>,
    pub(crate) config_reloaded_events: Vec<EmptyAsyncClosure>,
}

/// Event data for destroyworkspacev2 event
#[derive(Debug, Clone, PartialEq, Eq)]
pub struct WorkspaceDestroyedEventData {
    /// Workspace Id
    pub workspace_id: WorkspaceId,
    /// Workspace name
    pub workspace_name: String,
}

/// Event data for renameworkspace event
#[derive(Debug, Clone, PartialEq, Eq)]
pub struct WorkspaceRenameEventData {
    /// Workspace id
    pub workspace_id: WorkspaceId,
    /// Workspace name content
    pub workspace_name: String,
}

/// Event data for a minimize event
#[derive(Clone, Debug, PartialEq, Eq)]
pub struct MinimizeEventData {
    /// Window address
    pub window_address: Address,
    /// whether it's minimized or not
    pub is_minimized: bool,
}

/// Event data for screencast event
#[derive(Debug, Clone, Copy, PartialEq, Eq)]
pub struct ScreencastEventData {
    /// State/Is it turning on?
    pub is_turning_on: bool,
    /// Owner type, is it a monitor?
    pub is_monitor: bool,
}

/// The data for the event executed when moving a window to a new workspace
#[derive(Clone, Debug, PartialEq, Eq)]
pub struct WindowMoveEvent {
    /// Window address
    pub window_address: Address,
    /// The workspace name
    pub workspace_name: String,
}

/// The data for the event executed when opening a new window
#[derive(Clone, Debug)]
pub struct WindowOpenEvent {
    /// Window address
    pub window_address: Address,
    /// The workspace name
    pub workspace_name: String,
    /// Window class
    pub window_class: String,
    /// Window title
    pub window_title: String,
}

/// The data for the event executed when changing keyboard layouts
#[derive(Clone, Debug, PartialEq, Eq)]
pub struct LayoutEvent {
    /// Keyboard name
    pub keyboard_name: String,
    /// Layout name
    pub layout_name: String,
}

/// The mutable state available to Closures
#[derive(PartialEq, Eq, Clone, Debug)]
pub struct State {
    /// The active workspace
    pub active_workspace: WorkspaceType,
    /// The active monitor
    pub active_monitor: String,
    /// The fullscreen state
    pub fullscreen_state: bool,
}

impl State {
    /// Execute changes in state
    pub async fn execute_state(self, old: State) -> crate::Result<Self> {
        let state = self.clone();
        if self != old {
            use crate::dispatch::{Dispatch, DispatchType};
            if old.fullscreen_state != state.fullscreen_state {
                use crate::dispatch::FullscreenType;
                Dispatch::call_async(DispatchType::ToggleFullscreen(FullscreenType::NoParam))
                    .await?;
            }
            if old.active_workspace != state.active_workspace {
                use crate::dispatch::WorkspaceIdentifierWithSpecial;
                Dispatch::call_async(DispatchType::Workspace(match &state.active_workspace {
                    WorkspaceType::Regular(name) => WorkspaceIdentifierWithSpecial::Name(name),
                    WorkspaceType::Special(opt) => {
                        WorkspaceIdentifierWithSpecial::Special(match opt {
                            Some(name) => Some(name),
                            None => None,
                        })
                    }
                }))
                .await?;
            }
            if old.active_monitor != state.active_monitor {
                use crate::dispatch::MonitorIdentifier;
                Dispatch::call_async(DispatchType::FocusMonitor(MonitorIdentifier::Name(
                    &state.active_monitor,
                )))
                .await?;
            };
        }
        Ok(state)
    }
    /// Execute changes in state
    pub fn execute_state_sync(self, old: State) -> crate::Result<Self> {
        let state = self.clone();
        if self != old {
            use crate::dispatch::{Dispatch, DispatchType};
            if old.fullscreen_state != state.fullscreen_state {
                use crate::dispatch::FullscreenType;
                Dispatch::call(DispatchType::ToggleFullscreen(FullscreenType::NoParam))?;
            }
            if old.active_workspace != state.active_workspace {
                use crate::dispatch::WorkspaceIdentifierWithSpecial;
                Dispatch::call(DispatchType::Workspace(match &state.active_workspace {
                    WorkspaceType::Regular(name) => WorkspaceIdentifierWithSpecial::Name(name),
                    WorkspaceType::Special(opt) => {
                        WorkspaceIdentifierWithSpecial::Special(match opt {
                            Some(name) => Some(name),
                            None => None,
                        })
                    }
                }))?;
            }
            if old.active_monitor != state.active_monitor {
                use crate::dispatch::MonitorIdentifier;
                Dispatch::call(DispatchType::FocusMonitor(MonitorIdentifier::Name(
                    &state.active_monitor,
                )))?;
            };
        }
        Ok(state)
    }
}

pub(crate) fn execute_empty_closure(f: &EmptyClosure) {
    match f {
        EventTypes::MutableState(_) => unreachable!(),
        EventTypes::Regular(fun) => fun(),
    }
}

pub(crate) fn execute_closure<T: Clone>(f: &Closure<T>, val: T) {
    f(val);
}
pub(crate) async fn execute_empty_closure_async(f: &EmptyAsyncClosure) {
    match f {
        AsyncEventTypes::MutableState(_) => unreachable!(),
        AsyncEventTypes::Regular(fun) => fun().await,
    }
}

pub(crate) async fn execute_closure_async<T>(f: &AsyncClosure<T>, val: T) {
    f(val).await;
}

/// This struct holds window event data
#[derive(Debug, Clone, PartialEq, Eq)]
pub struct WindowEventData {
    /// The window class
    pub window_class: String,
    /// The window title
    pub window_title: String,
    /// The window address
    pub window_address: Address,
}

/// This struct holds monitor event data
#[derive(Debug, Clone, PartialEq, Eq)]
pub struct MonitorEventData {
    /// The monitor name
    pub monitor_name: String,
    /// The workspace
    pub workspace: WorkspaceType,
}

/// This struct holds monitor event data
#[derive(Debug, Clone, PartialEq, Eq)]
pub struct WindowFloatEventData {
    /// The window address
    pub window_address: Address,
    /// The float state
    pub is_floating: bool,
}

/// This enum holds every event type
#[derive(Debug, Clone)]
pub(crate) enum Event {
    WorkspaceChanged(WorkspaceType),
    WorkspaceDeleted(WorkspaceDestroyedEventData),
    WorkspaceAdded(WorkspaceType),
    WorkspaceMoved(MonitorEventData),
    WorkspaceRename(WorkspaceRenameEventData),
    ActiveWindowChangedV1(Option<(String, String)>),
    ActiveWindowChangedV2(Option<Address>),
    ActiveWindowChangedMerged(Option<WindowEventData>),
    ActiveMonitorChanged(MonitorEventData),
    FullscreenStateChanged(bool),
    MonitorAdded(String),
    MonitorRemoved(String),
    WindowOpened(WindowOpenEvent),
    WindowClosed(Address),
    WindowMoved(WindowMoveEvent),
    SpecialRemoved(String),
    ChangedSpecial(MonitorEventData),
    LayoutChanged(LayoutEvent),
    SubMapChanged(String),
    LayerOpened(String),
    LayerClosed(String),
    FloatStateChanged(WindowFloatEventData),
    UrgentStateChanged(Address),
    Minimize(MinimizeEventData),
    WindowTitleChanged(Address),
    Screencast(ScreencastEventData),
    ConfigReloaded,
}

fn parse_string_as_work(str: String) -> WorkspaceType {
    if str == "special" {
        WorkspaceType::Special(None)
    } else if str.starts_with("special:") {
        {
            let mut iter = str.split(':');
            iter.next();
            match iter.next() {
                Some(name) => WorkspaceType::Special(Some(name.to_string())),
                None => WorkspaceType::Special(None),
            }
        }
    } else {
        WorkspaceType::Regular(str)
    }
}

macro_rules! report_unknown {
    ($event:expr) => {
        #[cfg(not(feature = "silent"))]
        eprintln!(
            "An unknown event was passed into Hyprland-rs
            PLEASE MAKE AN ISSUE!!
            The event was: {event}",
            event = $event
        );
    };
}

#[cfg(feature = "ahash")]
use ahash::{HashSet, HashSetExt};
#[cfg(not(feature = "ahash"))]
use std::collections::HashSet;

#[cfg(feature = "parking_lot")]
use parking_lot::Mutex;
#[cfg(not(feature = "parking_lot"))]
use std::sync::Mutex;

static CHECK_TABLE: Lazy<Mutex<HashSet<String>>> = Lazy::new(|| Mutex::new(HashSet::new()));

#[derive(PartialEq, Eq, Clone, Copy, Debug, Hash)]
enum ParsedEventType {
    WorkspaceChanged,
    WorkspaceDeletedV2,
    WorkspaceAdded,
    WorkspaceMoved,
    WorkspaceRename,
    ActiveWindowChangedV1,
    ActiveWindowChangedV2,
    ActiveMonitorChanged,
    FullscreenStateChanged,
    MonitorAdded,
    MonitorRemoved,
    WindowOpened,
    WindowClosed,
    WindowMoved,
    ActiveSpecial,
    LayoutChanged,
    SubMapChanged,
    LayerOpened,
    LayerClosed,
    FloatStateChanged,
    UrgentStateChanged,
    Minimize,
    WindowTitleChanged,
    Screencast,
    ConfigReloaded,
    Unknown,
}

/// All the recognized events
static EVENT_SET: Lazy<Box<[(ParsedEventType, Regex)]>> = Lazy::new(|| {
    [
        (
            ParsedEventType::WorkspaceChanged,
            r"\bworkspace>>(?P<workspace>.*)",
        ), 
        (
            ParsedEventType::WorkspaceDeletedV2,
            r"destroyworkspacev2>>(?P<id>.*),(?P<name>.*)",
        ),
        (
            ParsedEventType::WorkspaceAdded,
            r"createworkspace>>(?P<workspace>.*)",
        ),
        (
            ParsedEventType::WorkspaceMoved,
            r"moveworkspace>>(?P<workspace>.*),(?P<monitor>.*)",
        ),
        (
            ParsedEventType::WorkspaceRename,
            r"renameworkspace>>(?P<id>.*),(?P<name>.*)",
        ),
        (
            ParsedEventType::ActiveMonitorChanged,
            r"focusedmon>>(?P<monitor>.*),(?P<workspace>.*)",
        ),
        (
            ParsedEventType::ActiveWindowChangedV1,
            r"activewindow>>(?P<class>.*?),(?P<title>.*)",
        ),
        (
            ParsedEventType::ActiveWindowChangedV2,
            r"activewindowv2>>(?P<address>.*)",
        ),
        (
            ParsedEventType::FullscreenStateChanged,
            r"fullscreen>>(?P<state>0|1)",
        ),
        (
            ParsedEventType::MonitorRemoved,
            r"monitorremoved>>(?P<monitor>.*)",
        ),
        (
            ParsedEventType::MonitorAdded,
            r"monitoradded>>(?P<monitor>.*)",
        ),
        (
            ParsedEventType::WindowOpened,
            r"openwindow>>(?P<address>.*),(?P<workspace>.*),(?P<class>.*),(?P<title>.*)",
        ),
        (
            ParsedEventType::WindowClosed,
            r"closewindow>>(?P<address>.*)",
        ),
        (
            ParsedEventType::WindowMoved,
            r"movewindow>>(?P<address>.*),(?P<workspace>.*)",
        ),
        (
            ParsedEventType::LayoutChanged,
            r"activelayout>>(?P<keyboard>.*)(?P<layout>.*)",
        ),
        (
            ParsedEventType::ActiveSpecial,
            r"activespecial>>(?P<workspace>.*),(?P<monitor>.*)",
        ),
        (ParsedEventType::SubMapChanged, r"submap>>(?P<submap>.*)"),
        (
            ParsedEventType::LayerOpened,
            r"openlayer>>(?P<namespace>.*)",
        ),
        (
            ParsedEventType::LayerClosed,
            r"closelayer>>(?P<namespace>.*)",
        ),
        (
            ParsedEventType::FloatStateChanged,
            r"changefloatingmode>>(?P<address>.*),(?P<floatstate>[0-1])",
        ),
        (
            ParsedEventType::Minimize,
            r"minimize>>(?P<address>.*),(?P<state>[0-1])",
        ),
        (
            ParsedEventType::Screencast,
            r"screencast>>(?P<state>[0-1]),(?P<owner>[0-1])",
        ),
        (
            ParsedEventType::UrgentStateChanged,
            r"urgent>>(?P<address>.*)",
        ),
        (
            ParsedEventType::WindowTitleChanged,
            r"windowtitle>>(?P<address>.*)",
        ),
        (ParsedEventType::ConfigReloaded, r"configreloaded>>"),
        (ParsedEventType::Unknown, r"(?P<Event>^[^>]*)"),
    ].into_iter()
    .map(|(e, r)| (
        e,
        match Regex::new(r) {
            Ok(value) => value,
            Err(e) => {
                // I believe that panics here are fine because the chances of the library user finding them are extremely high
                // This check does occur at runtime though...
                eprintln!("An internal error occured in hyprland-rs while parsing regex! Please open an issue!");
                match e {
                    RegexError::Syntax(str) => panic!("Regex syntax error: {str}"),
                    RegexError::CompiledTooBig(size) => {
                        panic!("The compiled regex size is too big! ({size})")
                    }
                    _ => panic!("Error compiling regex: {e}"),
                }
            }
        })
    ).collect()
});

/// This internal function parses event strings
pub(crate) fn event_parser(event: String) -> crate::Result<Vec<Event>> {
    // TODO: Optimize nested looped regex capturing. Maybe pull in rayon if possible.
    let event_iter = event
        .trim()
        .lines()
        .map(|event_line| {
            let type_matches = EVENT_SET
                .iter()
                .filter_map(|(event_type, regex)| Some((event_type, regex.captures(event_line)?)))
                .collect::<Vec<_>>();
            (event_line, type_matches)
        })
        .filter(|(_, b)| !b.is_empty());

    let mut temp_event_holder = Vec::new();

    for (event_str, matches) in event_iter {
        match matches.len() {
            0 => hypr_err!(
                "A Hyprland event that has no regex matches was passed! Please file a bug report!"
            ),
            1 => {
                report_unknown!((event_str.split('>').next().unwrap_or("unknown")));
                continue;
            }
            2 => {
                let (event_type, captures) = match matches
                .into_iter()
                .find(|(e, _)| **e != ParsedEventType::Unknown) {
                    Some(t) => t,
                    None => hypr_err!("The only events captured were unknown Hyprland events! Please file a bug report!"),
                };

                temp_event_holder.push((event_str, event_type, captures));
            }
            _ => {
                hypr_err!("Event matched more than one regex (not an unknown event issue!)");
            }
        }
    }

    let parsed_events = temp_event_holder
        .into_iter()
        .map(|(event_str, event_type, captures)| match event_type {
            ParsedEventType::WorkspaceChanged => {
                let captured = &captures["workspace"];
                let workspace = if !captured.is_empty() {
                    parse_string_as_work(captured.to_string())
                } else {
                    WorkspaceType::Regular("1".to_string())
                };
                Ok(Event::WorkspaceChanged(workspace))
            }
            ParsedEventType::WorkspaceDeletedV2 => Ok(Event::WorkspaceDeleted(WorkspaceDestroyedEventData { workspace_id: captures["id"].parse::<WorkspaceId>().map_err(|e| HyprError::Internal(format!("Workspace delete v2: invalid integer error: {e}")))?, workspace_name: captures["name"].to_string() })),
            ParsedEventType::WorkspaceAdded => Ok(Event::WorkspaceAdded(parse_string_as_work(
                captures["workspace"].to_string(),
            ))),
            ParsedEventType::WorkspaceMoved => Ok(Event::WorkspaceMoved(MonitorEventData {
                monitor_name: captures["monitor"].to_string(),
                workspace: parse_string_as_work(captures["workspace"].to_string()),
            })),
            ParsedEventType::WorkspaceRename => {
                Ok(Event::WorkspaceRename(WorkspaceRenameEventData {
                    workspace_id: captures["id"]
                        .parse::<WorkspaceId>()
                        .map_err(|e| HyprError::Internal(format!("Workspace rename: invalid integer error: {e}")))?,
                    workspace_name: captures["name"].to_string(),
                }))
            }
            ParsedEventType::ActiveMonitorChanged => {
                Ok(Event::ActiveMonitorChanged(MonitorEventData {
                    monitor_name: captures["monitor"].to_string(),
                    workspace: WorkspaceType::Regular(captures["workspace"].to_string()),
                }))
            }
            ParsedEventType::ActiveWindowChangedV1 => {
                let class = &captures["class"];
                let title = &captures["title"];
                let event = if !class.is_empty() && !title.is_empty() {
                    Event::ActiveWindowChangedV1(Some((class.to_string(), title.to_string())))
                } else {
                    Event::ActiveWindowChangedV1(None)
                };

                Ok(event)
            }
            ParsedEventType::ActiveWindowChangedV2 => {
                let addr = &captures["address"];
                let event = if addr != "," {
                    Event::ActiveWindowChangedV2(Some(Address::fmt_new(addr)))
                } else {
                    Event::ActiveWindowChangedV2(None)
                };
                Ok(event)
            }
            ParsedEventType::FullscreenStateChanged => {
                let state = &captures["state"] != "0";
                Ok(Event::FullscreenStateChanged(state))
            }
            ParsedEventType::MonitorRemoved => {
                Ok(Event::MonitorRemoved(captures["monitor"].to_string()))
            }
            ParsedEventType::MonitorAdded => {
                Ok(Event::MonitorAdded(captures["monitor"].to_string()))
            }
            ParsedEventType::WindowOpened => Ok(Event::WindowOpened(WindowOpenEvent {
                window_address: Address::fmt_new(&captures["address"]),
                workspace_name: captures["workspace"].to_string(),
                window_class: captures["class"].to_string(),
                window_title: captures["title"].to_string(),
            })),
            ParsedEventType::WindowClosed => Ok(Event::WindowClosed(Address::fmt_new(&captures["address"]))),
            ParsedEventType::WindowMoved => Ok(Event::WindowMoved(WindowMoveEvent {
                window_address: Address::fmt_new(&captures["address"]),
                workspace_name: captures["workspace"].to_string(),
            })),
            ParsedEventType::ActiveSpecial => {
                let work = &captures["workspace"];
                if work.is_empty() {
                    Ok(Event::SpecialRemoved(work.to_string()))
                } else {
                    let workspace = parse_string_as_work(work.to_string());
                    let monitor = &captures["monitor"];
                    Ok(Event::ChangedSpecial(MonitorEventData {
                        monitor_name: monitor.to_string(),
                        workspace,
                    }))
                }
            }
            ParsedEventType::LayoutChanged => Ok(Event::LayoutChanged(LayoutEvent {
                keyboard_name: captures["keyboard"].to_string(),
                layout_name: captures["layout"].to_string(),
            })),
            ParsedEventType::SubMapChanged => {
                Ok(Event::SubMapChanged(captures["submap"].to_string()))
            }
            ParsedEventType::LayerOpened => {
                Ok(Event::LayerOpened(captures["namespace"].to_string()))
            }
            ParsedEventType::LayerClosed => {
                Ok(Event::LayerClosed(captures["namespace"].to_string()))
            }
            ParsedEventType::FloatStateChanged => {
                let state = &captures["floatstate"] == "0"; // FIXME: does 0 mean it's floating?
                Ok(Event::FloatStateChanged(WindowFloatEventData {
                    window_address: Address::fmt_new(&captures["address"]),
                    is_floating: state,
                }))
            }
            ParsedEventType::Minimize => {
                let state = &captures["state"] == "1";
                Ok(Event::Minimize(MinimizeEventData {
                    window_address: Address::fmt_new(&captures["address"]),
                    is_minimized: state,
                }))
            }
            ParsedEventType::Screencast => {
                let state = &captures["state"] == "1";
                let owner = &captures["owner"] == "1";
                Ok(Event::Screencast(ScreencastEventData {
                    is_turning_on: state,
                    is_monitor: owner,
                }))
            }
            ParsedEventType::UrgentStateChanged => Ok(Event::UrgentStateChanged(Address::fmt_new(&captures["address"]))),
            ParsedEventType::WindowTitleChanged => Ok(Event::WindowTitleChanged(Address::fmt_new(&captures["address"]))),
            ParsedEventType::ConfigReloaded => Ok(Event::ConfigReloaded),
            ParsedEventType::Unknown => {
                #[cfg(not(feature = "silent"))]
                {
                    let table = CHECK_TABLE.lock();
                    // The std mutex returns a Result, the parking_lot mutex does not. This is a hack that allows us to
                    // keep the table code how it is, without duplicating or `return`ing.
                    #[cfg(feature = "parking_lot")]
                    let table = Ok::<_, std::convert::Infallible>(table);

                    if let Ok(mut tbl) = table {
                        let (event_string, print_str) =
                            match captures.name("event").map(|s| s.as_str()) {
                                Some(s) => (s.to_string(), s),
                                None => ("Unknown".to_owned(), event_str),
                            };

                        let should_run = tbl.insert(event_string);
                        if should_run {
                            eprintln!(
                                "An unknown event was passed into Hyprland-rs\nPLEASE MAKE AN ISSUE!!\nThe event was: {print_str}"
                            );
                        }
                    }
                }
                hypr_err!("Unknown event: {event_str}");
            }
        });

    let mut events: Vec<Event> = Vec::new();

    for event in parsed_events {
        events.push(event?);
    }

    // if events.is_empty() {
    //     hypr_err!("No events!");
    // }

    Ok(events)
}<|MERGE_RESOLUTION|>--- conflicted
+++ resolved
@@ -218,23 +218,11 @@
 pub(crate) type AsyncEventType<T> = Pin<Box<T>>;
 
 pub(crate) type VoidFuture = std::pin::Pin<Box<dyn std::future::Future<Output = ()> + Send>>;
-<<<<<<< HEAD
-pub(crate) type VoidFutureMut =
-    std::pin::Pin<Box<dyn std::future::Future<Output = ()> + Send + 'static>>;
-
-pub(crate) type Closure<T> = EventTypes<dyn Fn(T), dyn Fn(T, &mut State)>;
-pub(crate) type EmptyClosure = EventTypes<dyn Fn(), dyn Fn()>;
-pub(crate) type AsyncClosure<T> = AsyncEventTypes<
-    dyn Sync + Send + Fn(T) -> VoidFuture,
-    dyn Sync + Send + Fn(T, &mut State) -> VoidFutureMut,
->;
-pub(crate) type EmptyAsyncClosure =
-    AsyncEventTypes<dyn Sync + Send + Fn() -> VoidFuture, dyn Sync + Send + Fn() -> VoidFutureMut>;
-=======
-
+
+pub(crate) type EmptyClosure = EventType<dyn Fn()>;
 pub(crate) type Closure<T> = EventType<dyn Fn(T)>;
 pub(crate) type AsyncClosure<T> = AsyncEventType<dyn Sync + Send + Fn(T) -> VoidFuture>;
->>>>>>> 11f8a9fc
+pub(crate) type EmptyAsyncClosure = AsyncEventType<dyn Sync + Send + Fn() -> VoidFuture>;
 pub(crate) type Closures<T> = Vec<Closure<T>>;
 pub(crate) type AsyncClosures<T> = Vec<AsyncClosure<T>>;
 
@@ -440,20 +428,14 @@
 }
 
 pub(crate) fn execute_empty_closure(f: &EmptyClosure) {
-    match f {
-        EventTypes::MutableState(_) => unreachable!(),
-        EventTypes::Regular(fun) => fun(),
-    }
+    f();
 }
 
 pub(crate) fn execute_closure<T: Clone>(f: &Closure<T>, val: T) {
     f(val);
 }
 pub(crate) async fn execute_empty_closure_async(f: &EmptyAsyncClosure) {
-    match f {
-        AsyncEventTypes::MutableState(_) => unreachable!(),
-        AsyncEventTypes::Regular(fun) => fun().await,
-    }
+    f().await;
 }
 
 pub(crate) async fn execute_closure_async<T>(f: &AsyncClosure<T>, val: T) {
