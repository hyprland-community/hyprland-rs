use crate::shared::*;
use std::{fmt::Debug, pin::Pin};

#[derive(Clone, Debug, PartialEq, Eq, PartialOrd, Ord)]
pub(crate) enum ActiveWindowValue<T> {
    Queued(T), // aka Some(T)
    None,      // No current window
    Empty,     // Empty queue
}

impl<T> ActiveWindowValue<T> {
    pub fn reset(&mut self) {
        *self = Self::Empty;
    }
    pub fn is_empty(&self) -> bool {
        matches!(self, Self::Empty)
    }
}

#[derive(Clone, Debug, PartialEq, Eq)]
pub(crate) struct ActiveWindowState {
    pub class: ActiveWindowValue<String>,
    pub title: ActiveWindowValue<String>,
    pub addr: ActiveWindowValue<Address>,
}

pub(crate) trait HasExecutor {
    fn event_executor(&mut self, event: Event) -> crate::Result<()>;

    fn event_primer(&mut self, event: Event, abuf: &mut Vec<ActiveWindowState>) -> crate::Result<()>
    where
        Self: Sized,
    {
        if abuf.is_empty() {
            abuf.push(ActiveWindowState::new());
        }
        if let Event::ActiveWindowChangedV1(data) = event {
            let mut to_remove = vec![];
            let data = into(data);
            for (index, awin) in abuf.iter_mut().enumerate() {
                if awin.title.is_empty() && awin.class.is_empty() {
                    (awin.class, awin.title) = data.clone();
                }
                if awin.ready() {
                    awin.execute(self)?;
                    to_remove.push(index);
                    break;
                }
            }
            for index in to_remove.into_iter().rev() {
                abuf.swap_remove(index);
            }
        } else if let Event::ActiveWindowChangedV2(data) = event {
            let mut to_remove = vec![];
            for (index, awin) in abuf.iter_mut().enumerate() {
                if awin.addr.is_empty() {
                    awin.addr = data.clone().into();
                }
                if awin.ready() {
                    awin.execute(self)?;
                    to_remove.push(index);
                    break;
                }
            }
            for index in to_remove.into_iter().rev() {
                abuf.swap_remove(index);
            }
        } else {
            self.event_executor(event)?;
        }
        Ok(())
    }
}

pub(crate) fn event_primer_noexec(
    event: Event,
    abuf: &mut Vec<ActiveWindowState>,
) -> crate::Result<Vec<Event>> {
    if abuf.is_empty() {
        abuf.push(ActiveWindowState::new());
    }
    let mut events: Vec<Event> = vec![];
    if let Event::ActiveWindowChangedV1(data) = event {
        let mut to_remove = vec![];
        let data = into(data);
        for (index, awin) in abuf.iter_mut().enumerate() {
            if awin.title.is_empty() && awin.class.is_empty() {
                (awin.class, awin.title) = data.clone();
            }
            if awin.ready() {
                if let Some(event) = awin.get_event() {
                    events.push(event);
                };
                to_remove.push(index);
                break;
            }
        }
        for index in to_remove.into_iter().rev() {
            abuf.swap_remove(index);
        }
    } else if let Event::ActiveWindowChangedV2(data) = event {
        let mut to_remove = vec![];
        for (index, awin) in abuf.iter_mut().enumerate() {
            if awin.addr.is_empty() {
                awin.addr = data.clone().into();
            }
            if awin.ready() {
                if let Some(event) = awin.get_event() {
                    events.push(event);
                };
                to_remove.push(index);
                break;
            }
        }
        for index in to_remove.into_iter().rev() {
            abuf.swap_remove(index);
        }
    } else {
        events.push(event);
    }
    Ok(events)
}

pub(crate) trait HasAsyncExecutor {
    async fn event_executor_async(&mut self, event: Event) -> crate::Result<()>;

    async fn event_primer_exec_async(
        &mut self,
        event: Event,
        abuf: &mut Vec<ActiveWindowState>,
    ) -> crate::Result<()>
    where
        Self: Sized,
    {
        for x in event_primer_noexec(event, abuf)? {
            self.event_executor_async(x).await?;
        }
        Ok(())
    }
}

impl ActiveWindowState {
    pub fn execute<T: HasExecutor>(&mut self, listener: &mut T) -> crate::Result<()> {
        use ActiveWindowValue::{None, Queued};
        let data = (&self.title, &self.class, &self.addr);
        if let (Queued(ref title), Queued(ref class), Queued(ref addr)) = data {
            listener.event_executor(Event::ActiveWindowChanged(Some(WindowEventData {
                class: class.to_string(),
                title: title.to_string(),
                address: addr.clone(),
            })))?;
            self.reset();
        } else if let (None, None, None) = data {
            listener.event_executor(Event::ActiveWindowChanged(Option::None))?;
        }
        Ok(())
    }
    pub fn get_event(&mut self) -> Option<Event> {
        use ActiveWindowValue::{None, Queued};
        let data = (&self.title, &self.class, &self.addr);
        let mut event = Option::None;
        if let (Queued(ref title), Queued(ref class), Queued(ref addr)) = data {
            event = Some(Event::ActiveWindowChanged(Some(WindowEventData {
                class: class.to_string(),
                title: title.to_string(),
                address: addr.clone(),
            })));
            self.reset();
        } else if let (None, None, None) = data {
            event = Some(Event::ActiveWindowChanged(Option::None));
        }
        event
    }

    pub fn ready(&self) -> bool {
        !self.class.is_empty() && !self.title.is_empty() && !self.addr.is_empty()
    }
    pub fn reset(&mut self) {
        self.class.reset();
        self.title.reset();
        self.addr.reset();
    }
    pub fn new() -> Self {
        Self {
            class: ActiveWindowValue::Empty,
            title: ActiveWindowValue::Empty,
            addr: ActiveWindowValue::Empty,
        }
    }
}

impl<T> From<Option<T>> for ActiveWindowValue<T> {
    fn from(value: Option<T>) -> Self {
        match value {
            Some(v) => ActiveWindowValue::Queued(v),
            None => ActiveWindowValue::None,
        }
    }
}

pub(crate) fn into<T>(from: Option<(T, T)>) -> (ActiveWindowValue<T>, ActiveWindowValue<T>) {
    if let Some((first, second)) = from {
        (
            ActiveWindowValue::Queued(first),
            ActiveWindowValue::Queued(second),
        )
    } else {
        (ActiveWindowValue::None, ActiveWindowValue::None)
    }
}

pub(crate) type EventType<T> = Box<T>;
pub(crate) type AsyncEventType<T> = Pin<Box<T>>;

pub(crate) type VoidFuture = Pin<Box<dyn std::future::Future<Output = ()> + Send>>;

pub(crate) type EmptyClosure = EventType<dyn Fn()>;
pub(crate) type Closure<T> = EventType<dyn Fn(T)>;
pub(crate) type AsyncClosure<T> = AsyncEventType<dyn Sync + Send + Fn(T) -> VoidFuture>;
pub(crate) type EmptyAsyncClosure = AsyncEventType<dyn Sync + Send + Fn() -> VoidFuture>;
pub(crate) type Closures<T> = Vec<Closure<T>>;
pub(crate) type AsyncClosures<T> = Vec<AsyncClosure<T>>;

/// Event data for screencast event
#[derive(Debug, Clone, Copy, PartialEq, Eq)]
pub struct ScreencastEventData {
    /// State/Is it turning on?
    pub turning_on: bool,
    /// Owner type, is it a monitor?
    pub monitor: bool,
}

/// The data for the event executed when moving a window to a new workspace
#[derive(Clone, Debug, PartialEq, Eq)]
pub struct WindowMoveEvent {
    /// Window address
    pub window_address: Address,
    /// the workspace id
    pub workspace_id: WorkspaceId,
    /// The workspace name
    pub workspace_name: WorkspaceType,
}

/// The data for the event executed when opening a new window
#[derive(Clone, Debug, PartialEq, Eq)]
pub struct WindowOpenEvent {
    /// Window address
    pub window_address: Address,
    /// The workspace name
    pub workspace_name: String,
    /// Window class
    pub window_class: String,
    /// Window title
    pub window_title: String,
}

/// The data for the event executed when changing keyboard layouts
#[derive(Clone, Debug, PartialEq, Eq)]
pub struct LayoutEvent {
    /// Keyboard name
    pub keyboard_name: String,
    /// Layout name
    pub layout_name: String,
}

/// The mutable state available to Closures
#[derive(PartialEq, Eq, Clone, Debug)]
pub struct State {
    /// The active workspace
    pub active_workspace: WorkspaceType,
    /// The active monitor
    pub active_monitor: String,
    /// The fullscreen state
    pub fullscreen_state: bool,
}

impl State {
    /// Execute changes in state
    pub async fn execute_state(
        self,
        instance: &mut AsyncInstance,
        old: State,
    ) -> crate::Result<Self> {
        let state = self.clone();
        if self != old {
            use crate::dispatch::{Dispatch, DispatchType};
            if old.fullscreen_state != state.fullscreen_state {
                use crate::dispatch::FullscreenType;
                Dispatch::call_async(
                    instance,
                    DispatchType::ToggleFullscreen(FullscreenType::NoParam),
                )
                .await?;
            }
            if old.active_workspace != state.active_workspace {
                use crate::dispatch::WorkspaceIdentifierWithSpecial;
                Dispatch::call_async(
                    instance,
                    DispatchType::Workspace(match &state.active_workspace {
                        WorkspaceType::Regular(name) => WorkspaceIdentifierWithSpecial::Name(name),
                        WorkspaceType::Special(opt) => {
                            WorkspaceIdentifierWithSpecial::Special(match opt {
                                Some(name) => Some(name),
                                None => None,
                            })
                        }
                    }),
                )
                .await?;
            }
            if old.active_monitor != state.active_monitor {
                use crate::dispatch::MonitorIdentifier;
                Dispatch::call_async(
                    instance,
                    DispatchType::FocusMonitor(MonitorIdentifier::Name(&state.active_monitor)),
                )
                .await?;
            };
        }
        Ok(state)
    }
    /// Execute changes in state
    pub fn execute_state_sync(self, instance: &Instance, old: State) -> crate::Result<Self> {
        let state = self.clone();
        if self != old {
            use crate::dispatch::{Dispatch, DispatchType};
            if old.fullscreen_state != state.fullscreen_state {
                use crate::dispatch::FullscreenType;
                Dispatch::call(
                    instance,
                    DispatchType::ToggleFullscreen(FullscreenType::NoParam),
                )?;
            }
            if old.active_workspace != state.active_workspace {
                use crate::dispatch::WorkspaceIdentifierWithSpecial;
                Dispatch::call(
                    instance,
                    DispatchType::Workspace(match &state.active_workspace {
                        WorkspaceType::Regular(name) => WorkspaceIdentifierWithSpecial::Name(name),
                        WorkspaceType::Special(opt) => {
                            WorkspaceIdentifierWithSpecial::Special(match opt {
                                Some(name) => Some(name),
                                None => None,
                            })
                        }
                    }),
                )?;
            }
            if old.active_monitor != state.active_monitor {
                use crate::dispatch::MonitorIdentifier;
                Dispatch::call(
                    instance,
                    DispatchType::FocusMonitor(MonitorIdentifier::Name(&state.active_monitor)),
                )?;
            };
        }
        Ok(state)
    }
}

pub(crate) fn execute_empty_closure(f: &EmptyClosure) {
    f();
}

pub(crate) fn execute_closure<T: Clone>(f: &Closure<T>, val: T) {
    f(val);
}
pub(crate) async fn execute_empty_closure_async(f: &EmptyAsyncClosure) {
    f().await;
}

pub(crate) async fn execute_closure_async<T>(f: &AsyncClosure<T>, val: T) {
    f(val).await;
}

/// This struct holds workspace event data
#[derive(Debug, Clone, PartialEq, Eq)]
pub struct WorkspaceEventData {
    /// The workspace name
    pub name: WorkspaceType,
    /// The window id
    pub id: WorkspaceId,
}

/// This struct holds workspace event data
/// when the workspace cannot be special
#[derive(Debug, Clone, PartialEq, Eq)]
pub struct NonSpecialWorkspaceEventData {
    /// The workspace name
    pub name: String,
    /// The window id
    pub id: WorkspaceId,
}

/// This struct holds workspace moved event data
#[derive(Debug, Clone, PartialEq, Eq)]
pub struct WorkspaceMovedEventData {
    /// The workspace name
    pub name: WorkspaceType,
    /// The window id
    pub id: WorkspaceId,
    /// The monitor name
    pub monitor: String,
}

/// This struct holds window event data
#[derive(Debug, Clone, PartialEq, Eq)]
pub struct WindowEventData {
    /// The window class
    pub class: String,
    /// The window title
    pub title: String,
    /// The window address
    pub address: Address,
}

/// This struct holds monitor event data
#[derive(Debug, Clone, PartialEq, Eq)]
pub struct MonitorEventData {
    /// The monitor name
    pub monitor_name: String,
    /// The workspace name
    pub workspace_name: Option<WorkspaceType>,
}

/// This struct holds changed special event data
#[derive(Debug, Clone, PartialEq, Eq)]
pub struct ChangedSpecialEventData {
    /// The monitor name
    pub monitor_name: String,
    /// The workspace name
    pub workspace_name: String,
}

/// This struct holds monitor event data
#[derive(Debug, Clone, PartialEq, Eq)]
pub struct MonitorAddedEventData {
    /// The monitor's id
    pub id: MonitorId,
    /// The monitor's name
    pub name: String,
    /// the monitor's description
    pub description: String,
}

/// This struct holds window float event data
#[derive(Debug, Clone, PartialEq, Eq)]
pub struct WindowFloatEventData {
    /// The window address
    pub address: Address,
    /// The float state
    pub floating: bool,
}

/// This struct holds window pin event data
#[derive(Debug, Clone, PartialEq, Eq)]
pub struct WindowPinEventData {
    /// The window address
    pub address: Address,
    /// The pin state
    pub pinned: bool,
}

/// This struct holds the event data for the windowtitle changed event
#[derive(Debug, Clone, PartialEq, Eq)]
pub struct WindowTitleEventData {
    /// The window address
    pub address: Address,
    /// The window title
    pub title: String,
}

/// This struct represents an unknown event to hyprland-rs
/// this allows you to use events that haven't been implemented in hyprland-rs.
/// To use this use the [UnknownEventData::parse_args] method to properly get the args
#[derive(Debug, Clone, PartialEq, Eq)]
pub struct UnknownEventData {
    /// The event's name
    pub name: String,
    /// The args as a string
    pub args: String,
}

impl UnknownEventData {
    /// Takes the amount of args, and splits the string correctly
    pub fn parse_args(self, count: usize) -> Vec<String> {
        self.args
            .splitn(count, ",")
            .map(|x| x.to_string())
            .collect()
    }
}
/// This struct holds the data for the [Event::GroupToggled] event
#[derive(Debug, Clone, PartialEq, Eq)]
pub struct GroupToggledEventData {
    /// The toggle status, `false` means the group was destroyed
    pub toggled: bool,
    /// The window addresses associated with the group
    pub window_addresses: Vec<Address>,
}

/// This enum holds every event type
#[derive(Debug, Clone)]
pub enum Event {
    /// An unknown event
    Unknown(UnknownEventData),
    /// An event that emits when the current workspace is changed,
    /// it is the equivelant of the `workspacev2` event
    WorkspaceChanged(WorkspaceEventData),
    /// An event that emits when a workspace is deleted,
    /// it is the equivelant of the `destroyworkspacev2` event
    WorkspaceDeleted(WorkspaceEventData),
    /// An event that emits when a workspace is created,
    /// it is the equivelant of the `createworkspacev2` event
    WorkspaceAdded(WorkspaceEventData),
    /// An event that emits when a workspace is moved to another monitor,
    /// it is the equivelant of the `moveworkspacev2` event
    WorkspaceMoved(WorkspaceMovedEventData),
    /// An event that emits when a workspace is renamed,
    /// it is the equivelant of the `renameworkspace` event
    WorkspaceRenamed(NonSpecialWorkspaceEventData),
    #[doc(hidden)]
    ActiveWindowChangedV1(Option<(String, String)>), // internal intermediary event
    #[doc(hidden)]
    ActiveWindowChangedV2(Option<Address>), // internal intermediary event
    /// An event that emits when the active window is changed
    /// Unlike the other events, this is a combination of 2 events
    /// Those being `activewindow` and `activewindowv2`,
    /// it waits for both, and then sends one unified event :)
    ActiveWindowChanged(Option<WindowEventData>),
    /// An event that emits when the active monitor is changed,
    /// it is the equivelant of the `focusedmon` event
    ActiveMonitorChanged(MonitorEventData),
    /// An event that emits when the current fullscreen state is changed,
    /// it is the equivelant of the `fullscreen` event
    FullscreenStateChanged(bool),
    /// An event that emits when a new monitor is added/connected,
    /// it is the equivelant of the `monitoraddedv2` event
    MonitorAdded(MonitorAddedEventData),
    /// An event that emits when a monitor is removed/disconnected,
    /// it is the equivelant of the `monitorremoved` event
    MonitorRemoved(String),
    /// An event that emits when a window is opened,
    /// it is the equivelant of the `openwindow` event
    WindowOpened(WindowOpenEvent),
    /// An event that emits when a window is closed,
    /// it is the equivelant of the `closewindow` event
    WindowClosed(Address),
    /// An event that emits when a window is moved to a different workspace,
    /// it is the equivelant of the `movewindowv2` event
    WindowMoved(WindowMoveEvent),
    /// An event that emits when a special workspace is closed on the current monitor,
    /// it is the equivelant of the `activespecial` event
    SpecialRemoved(String),
    /// An event that emits when the current special workspace is changed on a monitor,
    /// it is the equivelant of the `activespecial` event
    ChangedSpecial(ChangedSpecialEventData),
    /// An event that emits when the layout of a keyboard changes,
    /// it is the equivelant of the `activelayout` event
    LayoutChanged(LayoutEvent),
    /// An event that emits when the current keybind submap changes,
    /// it is the equivelant of the `submap` event
    SubMapChanged(String),
    /// An event that emits when a layer shell surface is opened/mapped,
    /// it is the equivelant of the `openlayer` event
    LayerOpened(String),
    /// An event that emits when a layer shell surface is closed/unmapped,
    /// it is the equivelant of the `closelayer` event
    LayerClosed(String),
    /// An event that emits when the floating state of a window changes,
    /// it is the equivelant of the `changefloatingmode` event
    FloatStateChanged(WindowFloatEventData),
    /// An event that emits when the a window requests the urgent state,
    /// it is the equivelant of the `urgent` event
    UrgentStateChanged(Address),
    /// An event that emits when the title of a window changes,
    /// it is the equivelant of the `windowtitlev2` event
    WindowTitleChanged(WindowTitleEventData),
    /// An event that emits when the screencopy state of a client changes
    /// AKA, a process wants to capture/record your screen,
    /// it is the equivelant of the `screencast` event
    Screencast(ScreencastEventData),
    /// An event that emits when hyprland is reloaded,
    /// it is the equivelant of the `configreloaded` event
    ConfigReloaded,
    /// An event that emits when `ignoregrouplock` is toggled,
    /// it is the equivelant of the `ignoregrouplock` event
    IgnoreGroupLockStateChanged(bool),
    /// An event that emits when `lockgroups` is toggled,
    /// it is the equivelant of the `lockgroups` event
    LockGroupsStateChanged(bool),
    /// An event that emits when a window is pinned or unpinned,
    /// it is the equivelant of the `pin` event
    WindowPinned(WindowPinEventData),
    /// And event that emits when a group is toggled,
    /// it is the equivelant of the `togglegroup`
    GroupToggled(GroupToggledEventData),
    /// And event that emits when a window is moved into a group,
    /// it is the equivelant of the `moveintogroup`
    WindowMovedIntoGroup(Address),
    /// And event that emits when a window is moved out of a group,
    /// it is the equivelant of the `moveoutofgroup`
    WindowMovedOutOfGroup(Address),
}

fn parse_string_as_work(str: String) -> WorkspaceType {
    if str == "special" {
        WorkspaceType::Special(None)
    } else if str.starts_with("special:") {
        {
            let mut iter = str.split(':');
            iter.next();
            match iter.next() {
                Some(name) => WorkspaceType::Special(Some(name.to_string())),
                None => WorkspaceType::Special(None),
            }
        }
    } else {
        WorkspaceType::Regular(str)
    }
}

#[derive(PartialEq, Eq, Clone, Copy, Debug, Hash)]
pub(crate) enum ParsedEventType {
    WorkspaceChangedV2,
    WorkspaceDeletedV2,
    WorkspaceAddedV2,
    WorkspaceMovedV2,
    WorkspaceRename,
    ActiveWindowChangedV1,
    ActiveWindowChangedV2,
    ActiveMonitorChanged,
    FullscreenStateChanged,
    MonitorAddedV2,
    MonitorRemoved,
    WindowOpened,
    WindowClosed,
    WindowMovedV2,
    ActiveSpecial,
    LayoutChanged,
    SubMapChanged,
    LayerOpened,
    LayerClosed,
    FloatStateChanged,
    UrgentStateChanged,
    WindowTitleChangedV2,
    Screencast,
    ConfigReloaded,
    IgnoreGroupLock,
    LockGroups,
    Pin,
    ToggleGroup,
    MoveIntoGroup,
    MoveOutOfGroup,
}

/// All Hyprland events's arg count and enum variant.
/// The first item of the tuple is a usize of the argument count
/// This allows for easy parsing because the last arg in a Hyprland event
/// has the ability to have extra `,`s
pub(crate) static EVENTS: &[(&str, (usize, ParsedEventType))] = &[
    ("workspacev2", (2, ParsedEventType::WorkspaceChangedV2)),
    (
        "destroyworkspacev2",
        (2, ParsedEventType::WorkspaceDeletedV2),
    ),
    ("createworkspacev2", (2, ParsedEventType::WorkspaceAddedV2)),
    ("moveworkspacev2", (3, ParsedEventType::WorkspaceMovedV2)),
    ("renameworkspace", (2, ParsedEventType::WorkspaceRename)),
    ("focusedmon", (2, ParsedEventType::ActiveMonitorChanged)),
    ("activewindow", (2, ParsedEventType::ActiveWindowChangedV1)),
    (
        "activewindowv2",
        (1, ParsedEventType::ActiveWindowChangedV2),
    ),
    ("fullscreen", (1, ParsedEventType::FullscreenStateChanged)),
    ("monitorremoved", (1, ParsedEventType::MonitorRemoved)),
    ("monitoraddedv2", (3, ParsedEventType::MonitorAddedV2)),
    ("openwindow", (4, ParsedEventType::WindowOpened)),
    ("closewindow", (1, ParsedEventType::WindowClosed)),
    ("movewindowv2", (3, ParsedEventType::WindowMovedV2)),
    ("activelayout", (2, ParsedEventType::LayoutChanged)),
    ("activespecial", (2, ParsedEventType::ActiveSpecial)),
    ("submap", (1, ParsedEventType::SubMapChanged)),
    ("openlayer", (1, ParsedEventType::LayerOpened)),
    ("closelayer", (1, ParsedEventType::LayerClosed)),
    (
        "changefloatingmode",
        (2, ParsedEventType::FloatStateChanged),
    ),
    ("screencast", (2, ParsedEventType::Screencast)),
    ("urgent", (1, ParsedEventType::UrgentStateChanged)),
    ("windowtitlev2", (2, ParsedEventType::WindowTitleChangedV2)),
    ("configreloaded", (0, ParsedEventType::ConfigReloaded)),
    ("ignoregrouplock", (1, ParsedEventType::IgnoreGroupLock)),
    ("lockgroups", (1, ParsedEventType::LockGroups)),
    ("pin", (2, ParsedEventType::Pin)),
    ("togglegroup", (2, ParsedEventType::ToggleGroup)),
    ("moveintogroup", (1, ParsedEventType::MoveIntoGroup)),
    ("moveoutofgroup", (1, ParsedEventType::MoveOutOfGroup)),
];

use crate::error::HyprError;
use crate::instance::{AsyncInstance, Instance};
use either::Either;

<<<<<<< HEAD
#[allow(clippy::type_complexity)]
fn new_event_parser(
    input: &str,
) -> crate::Result<Either<(ParsedEventType, Vec<String>), (String, String)>> {
=======
type KnownEvent = (ParsedEventType, Vec<String>);
type UnknownEvent = (String, String);

fn new_event_parser(input: &str) -> crate::Result<Either<KnownEvent, UnknownEvent>> {
>>>>>>> 4ee0a79e
    input
        .to_string()
        .split_once(">>")
        .ok_or(HyprError::Other(
            "could not get event name from Hyprland IPC data (not hyprland-rs)".to_string(),
        ))
        .map(|(name, x)| {
            if let Some(event) = EVENTS
                .iter()
                .find(|(i_name, _)| *i_name == name)
                .map(|(_, event)| event)
            {
                Either::Left((
                    event.1,
                    x.splitn(event.0, ",").map(|y| y.to_string()).collect(),
                ))
            } else {
                Either::Right((name.to_string(), x.to_string()))
            }
        })
}

macro_rules! parse_int {
    ($int:expr, event: $event:literal) => {
        parse_int!($int, event: $event => WorkspaceId)
    };
    ($int:expr, event: $event:literal => $int_type:ty) => {
        ($int
            .parse::<$int_type>()
            .map_err(|e|
                HyprError::Internal(format!(concat!($event, ": invalid integer error: {}"), e))
             )?
        )
    };

}

macro_rules! get {
    ($args:expr ; $id:literal) => {
        get![ref $args;$id].clone()
    };
    (ref $args:expr ; $id:literal) => {
        $args
            .get($id)
            .ok_or(HyprError::Internal(
                concat!("could not get the event arg of index ", stringify!($id)).to_string(),
            ))?
    };
}

/// This internal function parses event strings
pub(crate) fn event_parser(event: String) -> crate::Result<Vec<Event>> {
    // TODO: Optimize nested looped regex capturing. Maybe pull in rayon if possible.
    let event_iter = event.trim().lines().filter_map(|event_line| {
        if event_line.is_empty() {
            None
        } else {
            Some(new_event_parser(event_line))
        }
    });

    let parsed_events = event_iter.map(|event| match event {
        Err(x) => Err(x),
        Ok(Either::Right((name, args))) => Ok(Event::Unknown(UnknownEventData { name, args })),
        Ok(Either::Left((event_type, args))) => match event_type {
            ParsedEventType::WorkspaceChangedV2 => {
                Ok(Event::WorkspaceChanged(WorkspaceEventData {
                    id: parse_int!(get![ref args;0], event: "WorkspaceChangedV2"),
                    name: parse_string_as_work(get![args;1]),
                }))
            }
            ParsedEventType::WorkspaceDeletedV2 => {
                Ok(Event::WorkspaceDeleted(WorkspaceEventData {
                    id: parse_int!(get![ref args;0], event: "WorkspaceDeletedV2"),
                    name: parse_string_as_work(get![args;1]),
                }))
            }
            ParsedEventType::WorkspaceAddedV2 => Ok(Event::WorkspaceAdded(WorkspaceEventData {
                id: parse_int!(get![ref args;0], event: "WorkspaceAddedV2"),
                name: parse_string_as_work(get![args;1]),
            })),
            ParsedEventType::WorkspaceMovedV2 => {
                Ok(Event::WorkspaceMoved(WorkspaceMovedEventData {
                    id: parse_int!(get![ref args;0], event: "WorkspaceMovedV2"),
                    name: parse_string_as_work(get![args;1]),
                    monitor: get![args;2],
                }))
            }
            ParsedEventType::WorkspaceRename => {
                Ok(Event::WorkspaceRenamed(NonSpecialWorkspaceEventData {
                    id: parse_int!(get![args;0], event: "WorkspaceRenamed"),
                    name: get![args;1],
                }))
            }
            ParsedEventType::ActiveMonitorChanged => {
                Ok(Event::ActiveMonitorChanged(MonitorEventData {
                    monitor_name: get![args;0],
                    workspace_name: if get![args;1] == "?" {
                        None
                    } else {
                        Some(parse_string_as_work(get![args;1]))
                    },
                }))
            }
            ParsedEventType::ActiveWindowChangedV1 => {
                let class = get![args;0];
                let title = get![args;1];
                let event = if !class.is_empty() && !title.is_empty() {
                    Event::ActiveWindowChangedV1(Some((class, title)))
                } else {
                    Event::ActiveWindowChangedV1(None)
                };

                Ok(event)
            }
            ParsedEventType::ActiveWindowChangedV2 => {
                let addr = get![ref args;0];
                let event = if addr != "," {
                    Event::ActiveWindowChangedV2(Some(Address::new(addr)))
                } else {
                    Event::ActiveWindowChangedV2(None)
                };
                Ok(event)
            }
            ParsedEventType::FullscreenStateChanged => {
                Ok(Event::FullscreenStateChanged(get![ref args;0] != "0"))
            }
            ParsedEventType::MonitorRemoved => Ok(Event::MonitorRemoved(get![args;0])),
            ParsedEventType::MonitorAddedV2 => Ok(Event::MonitorAdded(MonitorAddedEventData {
                id: parse_int!(get![ref args;0], event: "MonitorAddedV2" => MonitorId),
                name: get![args;1],
                description: get![args;2],
            })),
            ParsedEventType::WindowOpened => Ok(Event::WindowOpened(WindowOpenEvent {
                window_address: Address::new(get![ref args;0]),
                workspace_name: get![args;1],
                window_class: get![args;2],
                window_title: get![args;3],
            })),
            ParsedEventType::WindowClosed => Ok(Event::WindowClosed(Address::new(get![args;0]))),
            ParsedEventType::WindowMovedV2 => Ok(Event::WindowMoved(WindowMoveEvent {
                window_address: Address::fmt_new(get![ref args;0]),
                workspace_id: parse_int!(get![ref args;1], event: "WindowMoved"),
                workspace_name: parse_string_as_work(get![args;2]),
            })),
            ParsedEventType::ActiveSpecial => {
                let workspace_name = get![args;0];
                let monitor_name = get![args;1];
                if workspace_name.is_empty() {
                    Ok(Event::SpecialRemoved(monitor_name))
                } else {
                    Ok(Event::ChangedSpecial(ChangedSpecialEventData {
                        monitor_name,
                        workspace_name,
                    }))
                }
            }
            ParsedEventType::LayoutChanged => Ok(Event::LayoutChanged(LayoutEvent {
                keyboard_name: get![args;0],
                layout_name: get![args;1],
            })),
            ParsedEventType::SubMapChanged => Ok(Event::SubMapChanged(get![args;0])),
            ParsedEventType::LayerOpened => Ok(Event::LayerOpened(get![args;0])),
            ParsedEventType::LayerClosed => Ok(Event::LayerClosed(get![args;0])),
            ParsedEventType::FloatStateChanged => {
                let state = get![ref args;1] == "0"; // FIXME: does 0 mean it's floating?
                Ok(Event::FloatStateChanged(WindowFloatEventData {
                    address: Address::new(get![ref args;0]),
                    floating: state,
                }))
            }
            ParsedEventType::Screencast => {
                let state = get![ref args;0] == "1";
                let owner = get![ref args;1] == "1";
                Ok(Event::Screencast(ScreencastEventData {
                    turning_on: state,
                    monitor: owner,
                }))
            }
            ParsedEventType::UrgentStateChanged => {
                Ok(Event::UrgentStateChanged(Address::new(get![ref args;0])))
            }
            ParsedEventType::WindowTitleChangedV2 => {
                Ok(Event::WindowTitleChanged(WindowTitleEventData {
                    address: Address::new(get![ref args;0]),
                    title: get![args;1],
                }))
            }
            ParsedEventType::ConfigReloaded => Ok(Event::ConfigReloaded),
            ParsedEventType::IgnoreGroupLock => {
                Ok(Event::IgnoreGroupLockStateChanged(get![ref args;0] == "1"))
            }
            ParsedEventType::LockGroups => {
                Ok(Event::LockGroupsStateChanged(get![ref args;0] == "1"))
            }
            ParsedEventType::Pin => Ok(Event::WindowPinned(WindowPinEventData {
                address: Address::new(get![ref args;0]),
                pinned: get![ref args;1] == "1",
            })),
            ParsedEventType::ToggleGroup => Ok(Event::GroupToggled(GroupToggledEventData {
                toggled: get![ref args;0] == "1",
                window_addresses: get![ref args;1].split(",").map(Address::new).collect(),
            })),
            ParsedEventType::MoveIntoGroup => {
                Ok(Event::WindowMovedIntoGroup(Address::new(get![ref args;0])))
            }
            ParsedEventType::MoveOutOfGroup => {
                Ok(Event::WindowMovedOutOfGroup(Address::new(get![ref args;0])))
            }
        },
    });

    let mut events: Vec<Event> = Vec::new();

    for event in parsed_events {
        events.push(event?);
    }

    Ok(events)
}<|MERGE_RESOLUTION|>--- conflicted
+++ resolved
@@ -704,17 +704,10 @@
 use crate::instance::{AsyncInstance, Instance};
 use either::Either;
 
-<<<<<<< HEAD
-#[allow(clippy::type_complexity)]
-fn new_event_parser(
-    input: &str,
-) -> crate::Result<Either<(ParsedEventType, Vec<String>), (String, String)>> {
-=======
 type KnownEvent = (ParsedEventType, Vec<String>);
 type UnknownEvent = (String, String);
 
 fn new_event_parser(input: &str) -> crate::Result<Either<KnownEvent, UnknownEvent>> {
->>>>>>> 4ee0a79e
     input
         .to_string()
         .split_once(">>")
