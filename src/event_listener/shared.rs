--- conflicted
+++ resolved
@@ -513,7 +513,7 @@
     Ok(new_state)
 }
 
-/// This tuple struct holds window event data
+/// This struct holds window event data
 #[derive(Debug, Clone, PartialEq, Eq)]
 pub struct WindowEventData {
     /// The window class
@@ -524,17 +524,8 @@
     pub window_address: Address,
 }
 
-<<<<<<< HEAD
-#[allow(unsafe_code)]
-unsafe impl Send for WindowEventData {}
-#[allow(unsafe_code)]
-unsafe impl Sync for WindowEventData {}
 /// This struct holds monitor event data
-#[derive(Debug, Clone)]
-=======
-/// This tuple struct holds monitor event data
 #[derive(Debug, Clone, PartialEq, Eq)]
->>>>>>> 4a78ffd1
 pub struct MonitorEventData {
     /// The monitor name
     pub monitor_name: String,
@@ -542,18 +533,8 @@
     pub workspace: WorkspaceType,
 }
 
-<<<<<<< HEAD
-#[allow(unsafe_code)]
-unsafe impl Send for MonitorEventData {}
-#[allow(unsafe_code)]
-unsafe impl Sync for MonitorEventData {}
-
 /// This struct holds monitor event data
-#[derive(Debug, Clone)]
-=======
-/// This tuple struct holds monitor event data
 #[derive(Debug, Clone, PartialEq, Eq)]
->>>>>>> 4a78ffd1
 pub struct WindowFloatEventData {
     /// The window address
     pub window_address: Address,
@@ -725,6 +706,10 @@
             ParsedEventType::LayoutChanged,
             r"activelayout>>(?P<keyboard>.*)(?P<layout>.*)",
         ),
+        (
+            ParsedEventType::ActiveSpecial,
+            r"activespecial>>(?P<workspace>.*),(?P<monitor>.*)",
+        ),
         (ParsedEventType::SubMapChanged, r"submap>>(?P<submap>.*)"),
         (
             ParsedEventType::LayerOpened,
@@ -778,78 +763,6 @@
 
 /// This internal function parses event strings
 pub(crate) fn event_parser(event: String) -> crate::Result<Vec<Event>> {
-<<<<<<< HEAD
-    lazy_static! {
-        static ref EVENT_SET: HashMap<ParsedEventType, Regex> = vec![
-            (
-                ParsedEventType::WorkspaceChanged,
-                r"\bworkspace>>(?P<workspace>.*)"
-            ),
-            (
-                ParsedEventType::WorkspaceDeleted,
-                r"destroyworkspace>>(?P<workspace>.*)"
-            ),
-            (
-                ParsedEventType::WorkspaceAdded,
-                r"createworkspace>>(?P<workspace>.*)"
-            ),
-            (
-                ParsedEventType::WorkspaceMoved,
-                r"moveworkspace>>(?P<workspace>.*),(?P<monitor>.*)"
-            ),
-            (
-                ParsedEventType::WorkspaceRename,
-                r"renameworkspace>>(?P<id>.*),(?P<name>.*)"
-            ),
-            (
-                ParsedEventType::ActiveMonitorChanged,
-                r"focusedmon>>(?P<monitor>.*),(?P<workspace>.*)"
-            ),
-            (
-                ParsedEventType::ActiveWindowChangedV1,
-                r"activewindow>>(?P<class>.*?),(?P<title>.*)"
-            ),
-            (
-                ParsedEventType::ActiveWindowChangedV2,
-                r"activewindowv2>>(?P<address>.*)"
-            ),
-            (
-                ParsedEventType::FullscreenStateChanged,
-                r"fullscreen>>(?P<state>0|1)"
-            ),
-            (
-                ParsedEventType::MonitorRemoved,
-                r"monitorremoved>>(?P<monitor>.*)"
-            ),
-            (
-                ParsedEventType::MonitorAdded,
-                r"monitoradded>>(?P<monitor>.*)"
-            ),
-            (
-                ParsedEventType::WindowOpened,
-                r"openwindow>>(?P<address>.*),(?P<workspace>.*),(?P<class>.*),(?P<title>.*)"
-            ),
-            (
-                ParsedEventType::WindowClosed,
-                r"closewindow>>(?P<address>.*)"
-            ),
-            (
-                ParsedEventType::WindowMoved,
-                r"movewindow>>(?P<address>.*),(?P<workspace>.*)"
-            ),
-            (
-                ParsedEventType::LayoutChanged,
-                r"activelayout>>(?P<keyboard>.*)(?P<layout>.*)"
-            ),
-            (
-                ParsedEventType::ActiveSpecial,
-                r"activespecial>>(?P<workspace>.*),(?P<monitor>.*)"
-            ),
-            (ParsedEventType::SubMapChanged, r"submap>>(?P<submap>.*)"),
-            (
-                ParsedEventType::LayerOpened,
-                r"openlayer>>(?P<namespace>.*)"
-=======
     // TODO: Optimize nested looped regex capturing. Maybe pull in rayon if possible.
     let event_iter = event
         .trim()
@@ -870,7 +783,6 @@
         match matches.len() {
             0 => hypr_err!(
                 "A Hyprland event that has no regex matches was passed! Please file a bug report!"
->>>>>>> 4a78ffd1
             ),
             1 => {
                 report_unknown!((event_str.split('>').next().unwrap_or("unknown")));
@@ -887,14 +799,7 @@
                 temp_event_holder.push((event_str, event_type, captures));
             }
             _ => {
-<<<<<<< HEAD
-                return Err(HyprError::IoError(io::Error::new(
-                    io::ErrorKind::InvalidData,
-                    "Event matched more than one regex (not an unknown event issue!)",
-                )));
-=======
                 hypr_err!("Event matched more than one regex (not an unknown event issue!)");
->>>>>>> 4a78ffd1
             }
         }
     }
@@ -964,56 +869,6 @@
                 Ok(Event::MonitorRemoved(captures["monitor"].to_string()))
             }
             ParsedEventType::MonitorAdded => {
-<<<<<<< HEAD
-                let monitor = &captures["monitor"];
-                events.push(Event::MonitorAdded(monitor.to_string()));
-            }
-            ParsedEventType::WindowOpened => {
-                let addr = format_event_addr(&captures["address"]);
-                let workspace = &captures["workspace"];
-                let class = &captures["class"];
-                let title = &captures["title"];
-                events.push(Event::WindowOpened(WindowOpenEvent {
-                    window_address: Address::new(addr),
-                    workspace_name: workspace.to_string(),
-                    window_class: class.to_string(),
-                    window_title: title.to_string(),
-                }));
-            }
-            ParsedEventType::WindowClosed => {
-                let addr = format_event_addr(&captures["address"]);
-                events.push(Event::WindowClosed(Address::new(addr)));
-            }
-            ParsedEventType::WindowMoved => {
-                let addr = format_event_addr(&captures["address"]);
-                let work = &captures["workspace"];
-                events.push(Event::WindowMoved(WindowMoveEvent {
-                    window_address: Address::new(addr),
-                    workspace_name: work.to_string(),
-                }));
-            }
-            ParsedEventType::ActiveSpecial => {
-                let work = &captures["workspace"];
-                if work.is_empty() {
-                    events.push(Event::SpecialRemoved(work.to_string()));
-                } else {
-                    let workspace = parse_string_as_work(work.to_string());
-                    let monitor = &captures["monitor"];
-                    events.push(Event::ChangedSpecial(MonitorEventData {
-                        monitor_name: monitor.to_string(),
-                        workspace,
-                    }));
-                }
-            }
-            ParsedEventType::LayoutChanged => {
-                let keyboard_name = &captures["keyboard"];
-                let layout = &captures["layout"];
-                events.push(Event::LayoutChanged(LayoutEvent {
-                    keyboard_name: keyboard_name.to_string(),
-                    layout_name: layout.to_string(),
-                }));
-            }
-=======
                 Ok(Event::MonitorAdded(captures["monitor"].to_string()))
             }
             ParsedEventType::WindowOpened => Ok(Event::WindowOpened(WindowOpenEvent {
@@ -1027,11 +882,23 @@
                 window_address: Address::fmt_new(&captures["address"]),
                 workspace_name: captures["workspace"].to_string(),
             })),
+            ParsedEventType::ActiveSpecial => {
+                let work = &captures["workspace"];
+                if work.is_empty() {
+                    Ok(Event::SpecialRemoved(work.to_string()))
+                } else {
+                    let workspace = parse_string_as_work(work.to_string());
+                    let monitor = &captures["monitor"];
+                    Ok(Event::ChangedSpecial(MonitorEventData {
+                        monitor_name: monitor.to_string(),
+                        workspace,
+                    }))
+                }
+            }
             ParsedEventType::LayoutChanged => Ok(Event::LayoutChanged(LayoutEvent {
                 keyboard_name: captures["keyboard"].to_string(),
                 layout_name: captures["layout"].to_string(),
             })),
->>>>>>> 4a78ffd1
             ParsedEventType::SubMapChanged => {
                 Ok(Event::SubMapChanged(captures["submap"].to_string()))
             }
