//! # Dispatch module
//!
//! This module is used for calling dispatchers and changing keywords
//!
//! ## Usage
//!
//! ```rust
//! use hyprland::Result;
//! use hyprland::dispatch::{Dispatch, DispatchType};
//! fn main() -> Result<()> {
//!     Dispatch::call(DispatchType::Exec("kitty"))?;
//!
//!    Ok(())
//! }
//! ````

use crate::default_instance;
use crate::dispatch::fmt::*;
use crate::error::HyprError;
use crate::shared::*;
use derive_more::Display;
use std::string::ToString;

/// This enum is for identifying a window
#[derive(Debug, Clone, Display)]
pub enum WindowIdentifier<'a> {
    /// The address of a window
    #[display("address:{_0}")]
    Address(Address),
    /// A Regular Expression to match the window class (handled by Hyprland)
    #[display("class:{_0}")]
    ClassRegularExpression(&'a str),
    /// The window title
    #[display("title:{_0}")]
    Title(&'a str),
    /// A window tag regex
    #[display("tag:{_0}")]
    Tag(&'a str),
    /// The window's process Id
    #[display("pid:{_0}")]
    ProcessId(u32),
    /// The active window
    #[display("activewindow")]
    ActiveWindow,
    /// The first floating window
    #[display("floating")]
    Floating,
    /// The first tiled window
    #[display("tiled")]
    Tiled,
}

/// This enum holds the fullscreen types
#[derive(Debug, Clone, Display)]
pub enum FullscreenType {
    /// Fills the whole screen
    #[display("0")]
    Real,
    /// Maximizes the window
    #[display("1")]
    Maximize,
    /// Passes no param
    #[display("")]
    NoParam,
}

/// This enum holds directions, typically used for moving
#[derive(Debug, Clone, Display)]
#[allow(missing_docs)]
pub enum Direction {
    #[display("u")]
    Up,
    #[display("d")]
    Down,
    #[display("r")]
    Right,
    #[display("l")]
    Left,
}

/// This enum is used for resizing and moving windows precisely
#[derive(Debug, Clone, Display)]
pub enum Position {
    /// A delta in pixels
    #[display("{_0} {_0}")]
    Delta(i16, i16),
    /// The exact size in pixels
    #[display("exact {_0} {_0}")]
    Exact(i16, i16),
    /// A delta in window fraction
    #[display("{_0}% {_0}%")]
    DeltaFraction(i16, i16),
    /// The exact size in screen fraction
    #[display("exact {_0}% {_0}%")]
    ExactFraction(i16, i16),
}

/// This enum holds a direction for cycling
#[allow(missing_docs)]
#[derive(Debug, Clone, Display)]
pub enum CycleDirection {
    #[display("")]
    Next,
    #[display("prev")]
    Previous,
}

/// This enum holds a direction for switch windows in a group
#[allow(missing_docs)]
#[derive(Debug, Clone, Display)]
pub enum WindowSwitchDirection {
    #[display("b")]
    Back,
    #[display("f")]
    Forward,
    #[display("{}", _0)]
    Index(i32),
}

/// This enum is used for identifying monitors
#[derive(Debug, Clone)]
pub enum MonitorIdentifier<'a> {
    /// The monitor that is to the specified direction of the active one
    Direction(Direction),
    /// The monitor id
    Id(MonitorId),
    /// The monitor name
    Name(&'a str),
    /// The current monitor
    Current,
    /// The workspace relative to the current workspace
    Relative(i32),
}

impl std::fmt::Display for MonitorIdentifier<'_> {
    fn fmt(&self, f: &mut std::fmt::Formatter<'_>) -> std::fmt::Result {
        let out = match self {
            MonitorIdentifier::Direction(dir) => dir.to_string(),
            MonitorIdentifier::Id(id) => id.to_string(),
            MonitorIdentifier::Name(name) => name.to_string(),
            MonitorIdentifier::Current => "current".to_string(),
            MonitorIdentifier::Relative(int) => format_relative(*int, ""),
        };
        write!(f, "{out}")
    }
}

/// This enum holds corners
#[allow(missing_docs)]
#[derive(Debug, Clone)]
pub enum Corner {
    BottomLeft = 0,
    BottomRight = 1,
    TopRight = 2,
    TopLeft = 3,
}

/// This enum holds options that are applied to the current workspace
#[derive(Debug, Clone, Display)]
pub enum WorkspaceOptions {
    /// Makes all windows pseudo tiled
    #[display("allfloat")]
    AllPseudo,
    /// Makes all windows float
    #[display("allpseudo")]
    AllFloat,
}

/// This struct holds options for the first empty workspace
#[derive(Debug, Clone, Copy, PartialEq, Eq)]
pub struct FirstEmpty {
    /// If the first empty workspace should be on the monitor
    pub on_monitor: bool,
    /// If the first empty workspace should be next
    pub next: bool,
}

impl std::fmt::Display for FirstEmpty {
    fn fmt(&self, f: &mut std::fmt::Formatter<'_>) -> std::fmt::Result {
        let mut s = String::new();
        if self.on_monitor {
            s.push('m');
        }
        if self.next {
            s.push('n');
        }
        write!(f, "{s}")
    }
}

/// This enum is for identifying workspaces that also includes the special workspace
#[derive(Debug, Clone, Copy, PartialEq, Eq, Display)]
pub enum WorkspaceIdentifierWithSpecial<'a> {
    /// The workspace Id
    Id(WorkspaceId),
    /// The workspace relative to the current workspace
    #[display("{}", format_relative(*_0, ""))]
    Relative(i32),
    /// The workspace on the monitor relative to the current workspace
    #[display("{}", format_relative(*_0, "m"))]
    RelativeMonitor(i32),
    /// The workspace on the monitor relative to the current workspace, including empty workspaces
    #[display("{}", format_relative(*_0, "r"))]
    RelativeMonitorIncludingEmpty(i32),
    /// The open workspace relative to the current workspace
    #[display("{}", format_relative(*_0, "e"))]
    RelativeOpen(i32),
    /// The previous Workspace
    #[display("previous")]
    Previous,
    /// The previous Workspace
    #[display("previous_per_monitor")]
    PreviousPerMonitor,
    /// The first available empty workspace
    #[display("{}", format!("empty{}", _0))]
    Empty(FirstEmpty),
    /// The name of the workspace
    #[display("name:{_0}")]
    Name(&'a str),
    /// The special workspace
    #[display("special{}", format_special_workspace_ident(_0))]
    Special(Option<&'a str>),
}

pub(super) mod fmt {
    #[inline(always)]
    pub(super) fn format_special_workspace_ident<'a>(opt: &'a Option<&'a str>) -> String {
        match opt {
            Some(o) => ":".to_owned() + o,
            None => String::new(),
        }
    }

    #[inline(always)]
    pub(super) fn format_relative(int: i32, extra: &'_ str) -> String {
        if int.is_positive() {
            format!("{extra}+{int}")
        } else if int.is_negative() {
            format!("{extra}-{}", int.abs())
        } else {
            "+0".to_owned()
        }
    }
}

/// This enum is for identifying workspaces
#[derive(Debug, Clone, Copy, PartialEq, Eq)]
pub enum WorkspaceIdentifier<'a> {
    /// The workspace Id
    Id(WorkspaceId),
    /// The workspace relative to the current workspace
    Relative(i32),
    /// The workspace on the monitor relative to the current workspace
    RelativeMonitor(i32),
    /// The workspace on the monitor relative to the current workspace, including empty workspaces
    RelativeMonitorIncludingEmpty(i32),
    /// The open workspace relative to the current workspace
    RelativeOpen(i32),
    /// The previous Workspace
    Previous,
    /// The first available empty workspace
    Empty,
    /// The name of the workspace
    Name(&'a str),
}

impl std::fmt::Display for WorkspaceIdentifier<'_> {
    fn fmt(&self, f: &mut std::fmt::Formatter<'_>) -> std::fmt::Result {
        use WorkspaceIdentifier::*;
        let out = match self {
            Id(id) => format!("{id}"),
            Name(name) => format!("name:{name}"),
            Relative(int) => format_relative(*int, ""),
            RelativeMonitor(int) => format_relative(*int, "m"),
            RelativeMonitorIncludingEmpty(int) => format_relative(*int, "r"),
            RelativeOpen(int) => format_relative(*int, "e"),
            Previous => "previous".to_string(),
            Empty => "empty".to_string(),
        };

        write!(f, "{out}")
    }
}

/// This enum is the params to [DispatchType::MoveWindow] dispatcher
#[derive(Debug, Clone)]
pub enum WindowMove<'a> {
    /// Moves the window to a specified monitor
    Monitor(MonitorIdentifier<'a>),
    /// Moves the window in a specified direction
    Direction(Direction),
}

/// This enum holds the signals
#[derive(Debug, Clone, Copy)]
pub enum SignalType {
    /// Hangup detected on controlling terminal
    SIGHUP = 1,
    /// Interrupt from keyboard
    SIGINT = 2,
    /// Quit from keyboard
    SIGQUIT = 3,
    /// Illegal Instruction
    SIGILL = 4,
    /// Trace/breakpoint trap
    SIGTRAP = 5,
    /// Abort signal from abort
    SIGABRT = 6,
    /// Bus error (bad memory access)
    SIGBUS = 7,
    /// Erroneous arithmetic operation
    SIGFPE = 8,
    /// Kill signal
    SIGKILL = 9,
    /// User-defined signal 1
    SIGUSR1 = 10,
    /// Invalid memory reference
    SIGSEGV = 11,
    /// User-defined signal 2
    SIGUSR2 = 12,
    /// Broken pipe
    SIGPIPE = 13,
    /// Timer signal from alarm
    SIGALRM = 14,
    /// Termination signal
    SIGTERM = 15,
    /// Stack fault on coprocessor
    SIGSTKFLT = 16,
    /// Child stopped, terminated, or continued
    SIGCHLD = 17,
    /// Continue if stopped
    SIGCONT = 18,
    /// Stop process
    SIGSTOP = 19,
    /// Stop typed at terminal
    SIGTSTP = 20,
    /// Terminal input for background process
    SIGTTIN = 21,
    /// Terminal output for background process
    SIGTTOU = 22,
    /// Urgent condition on socket
    SIGURG = 23,
    /// CPU time limit exceeded
    SIGXCPU = 24,
    /// File size limit exceeded
    SIGXFSZ = 25,
    /// Virtual alarm clock
    SIGVTALRM = 26,
    /// Profiling timer expired
    SIGPROF = 27,
    /// Window resize signal
    SIGWINCH = 28,
    /// I/O now possible
    SIGIO = 29,
    /// Power failure
    SIGPWR = 30,
    /// Bad system call
    SIGSYS = 31,
}

impl std::fmt::Display for SignalType {
    fn fmt(&self, f: &mut std::fmt::Formatter<'_>) -> std::fmt::Result {
        write!(f, "{}", *self as u8)
    }
}

#[derive(Debug, Clone, Copy, Display)]
/// This enum holds the params to the [DispatchType::MoveToRoot] dispatcher
pub enum MoveToRootParam {
    /// Maximize the window in its current subtree
    #[display("")]
    Stable,
    /// Swap the window with the other subtree
    #[display("unstable")]
    Unstable,
}

/// This enum holds the zheight variants
#[derive(Debug, Clone, Copy, Display)]
pub enum ZOrder {
    /// Bring the active window to top of the stack
    #[display("top")]
    Top,
    /// Bring the active window to bottom of the stack
    #[display("bottom")]
    Bottom,
}

/// This enum holds the params to the [DispatchType::Submap] dispatcher
#[derive(Debug, Clone, Copy, Display)]
pub enum SubmapParam<'a> {
    /// Go back to global submap
    #[display("reset")]
    Reset,
    /// Go to named submap
    #[display("{}", _0)]
    Name(&'a str),
}

/// This enum holds every dispatcher
#[derive(Debug, Clone)]
pub enum DispatchType<'a> {
    /// This lets you use dispatchers not supported by hyprland-rs yet, please make issues before
    /// using
    Custom(
        /// Name of event
        &'a str,
        /// Args
        &'a str,
    ),
    /// This dispatcher changes the current cursor
    SetCursor(
        /// The cursor theme
        &'a str,
        /// The size
        u16,
    ),
    /// This dispatcher executes a program
    Exec(&'a str),
    /// This dispatcher passes a keybind to a window when called in a
    /// keybind, its used for global keybinds. And should **ONLY** be used with keybinds
    Pass(WindowIdentifier<'a>),
    /// Executes a Global Shortcut using the GlobalShortcuts portal.
    Global(&'a str),
    /// This dispatcher kills the active window/client
    KillActiveWindow,
    /// This dispatcher closes the specified window
    CloseWindow(WindowIdentifier<'a>),
    /// This dispatcher changes the current workspace
    Workspace(WorkspaceIdentifierWithSpecial<'a>),
    /// This dispatcher moves a window (focused if not specified) to a workspace
    MoveToWorkspace(
        WorkspaceIdentifierWithSpecial<'a>,
        Option<WindowIdentifier<'a>>,
    ),
    /// This dispatcher moves a window (focused if not specified) to a workspace, without switching to that
    /// workspace
    MoveToWorkspaceSilent(
        WorkspaceIdentifierWithSpecial<'a>,
        Option<WindowIdentifier<'a>>,
    ),
    /// This dispatcher floats a window (current if not specified)
    ToggleFloating(Option<WindowIdentifier<'a>>),
    /// This dispatcher toggles the current window fullscreen state
    ToggleFullscreen(FullscreenType),
    /// This dispatcher toggles the focused window’s internal
    /// fullscreen state without altering the geometry
    ToggleFakeFullscreen,
    /// This dispatcher sets the DPMS status for all monitors
    ToggleDPMS(bool, Option<&'a str>),
    /// This dispatcher toggles pseudo tiling for the current window
    TogglePseudo,
    /// This dispatcher pins the active window to all workspaces
    TogglePin,
    /// This dispatcher pins the specified window to all workspaces
    TogglePinWindow(WindowIdentifier<'a>),
    /// This dispatcher sends a signal to the active window
    Signal(SignalType),
    /// This dispatcher sends a signal to the specified window
    SignalWindow(WindowIdentifier<'a>, SignalType),
    /// This dispatcher moves the window focus in a specified direction
    MoveFocus(Direction),
    /// This dispatcher moves the current window to a monitor or in a specified direction
    MoveWindow(WindowMove<'a>),
    /// This dispatcher centers the active window
    CenterWindow,
    /// This dispatcher resizes the active window using a [Position] enum
    ResizeActive(Position),
    /// This dispatcher moves the active window using a [Position] enum
    MoveActive(Position),
    /// This dispatcher resizes the specified window using a [Position] enum
    ResizeWindowPixel(Position, WindowIdentifier<'a>),
    /// This dispatcher moves the specified window using a [Position] enum
    MoveWindowPixel(Position, WindowIdentifier<'a>),
    /// This dispatcher cycles windows using a specified direction
    CycleWindow(CycleDirection),
    /// This dispatcher swaps the focused window with the window on a workspace using a specified direction
    SwapNext(CycleDirection),
    /// This dispatcher swaps windows using a specified direction
    SwapWindow(Direction),
    /// This dispatcher focuses a specified window
    FocusWindow(WindowIdentifier<'a>),
    /// This dispatcher focuses a specified monitor
    FocusMonitor(MonitorIdentifier<'a>),
    /// This dispatcher changed the split ratio
    ChangeSplitRatio(FloatValue),
    /// This dispatcher toggle opacity for the current window/client
    ToggleOpaque,
    /// This dispatcher moves the cursor to a specified corner of a window
    MoveCursorToCorner(Corner),
    /// This dispatcher moves the cursor to a specified position
    /// (x, y) where x starts from left to right, and y starts from top to bottom
    MoveCursor(i64, i64),
    /// This dispatcher applied a option to all windows in a workspace
    WorkspaceOption(WorkspaceOptions),
    /// This dispatcher renames a workspace
    RenameWorkspace(WorkspaceId, Option<&'a str>),
    /// This exits Hyprland **(DANGEROUS)**
    Exit,
    /// This dispatcher forces the renderer to reload
    ForceRendererReload,
    /// This dispatcher moves the current workspace to a specified monitor
    MoveCurrentWorkspaceToMonitor(MonitorIdentifier<'a>),
    /// This dispatcher moves a specified workspace to a specified monitor
    MoveWorkspaceToMonitor(WorkspaceIdentifier<'a>, MonitorIdentifier<'a>),
    /// This dispatcher swaps the active workspaces of two monitors
    SwapActiveWorkspaces(MonitorIdentifier<'a>, MonitorIdentifier<'a>),
    /// This dispatcher brings the active window to the top of the stack
    BringActiveToTop,
    /// This dispatcher brings the active window to the top or bottom of the stack
    AlterZOrder(ZOrder, Option<WindowIdentifier<'a>>),
    /// This toggles the special workspace (AKA scratchpad)
    ToggleSpecialWorkspace(Option<String>),
    /// This dispatcher jump to urgent or the last window
    FocusUrgentOrLast,
    /// Switch focus from current to previously focused window
    FocusCurrentOrLast,
    /// Change the current mapping group
    Submap(SubmapParam<'a>),

    // LAYOUT DISPATCHERS
    // DWINDLE
    /// Toggles the split (top/side) of the current window. `preserve_split` must be enabled for toggling to work
    ToggleSplit,
    /// Swaps the two halves of the split of the current window
    SwapSplit,
    /// One-time override for the split direction (only works on tiled windows)
    PreSelect(Direction),
    /// Moves the selected window (active window if unspecified) to the root of its workspace tree
    MoveToRoot(Option<WindowIdentifier<'a>>, MoveToRootParam),

    // MASTER
    /// Swaps the current window with master.
    /// If the current window is the master,
    /// swaps it with the first child.
    SwapWithMaster(SwapWithMasterParam),
    /// Focuses the master window.
    FocusMaster(FocusMasterParam),
    /// Focuses the next window respecting the layout
    CycleNextMaster(MasterLoopParam),
    /// Focuses the previous window respecting the layout
    CyclePrevMaster(MasterLoopParam),
    /// Swaps the focused window with the next window respecting the layout
    SwapNextMaster(MasterLoopParam),
    /// Swaps the focused window with the previous window respecting the layout
    SwapPrevMaster(MasterLoopParam),
    /// Adds a master to the master side. That will be the active window,
    /// if it’s not a master, or the first non-master window.
    AddMaster,
    /// Removes a master from the master side. That will be the
    /// active window, if it’s a master, or the last master window.
    RemoveMaster,
    /// Sets the orientation for the current workspace to left
    /// (master area left, slave windows to the right, vertically stacked)
    OrientationLeft,
    /// Sets the orientation for the current workspace to right
    /// (master area right, slave windows to the left, vertically stacked)
    OrientationRight,
    /// Sets the orientation for the current workspace to top
    /// (master area top, slave windows to the bottom, horizontally stacked)
    OrientationTop,
    /// Sets the orientation for the current workspace to bottom
    /// (master area bottom, slave windows to the top, horizontally stacked)
    OrientationBottom,
    /// Sets the orientation for the current workspace to center
    /// (master area center, slave windows alternate to the left and right, vertically stacked)
    OrientationCenter,
    /// Cycle to the next orientation for the current workspace (clockwise)
    OrientationNext,
    /// Cycle to the previous orientation for the current workspace (counter-clockwise)
    OrientationPrev,
    /// Cycle to the next orientation from the provided list, for the current workspace
    OrientationCycle(OrientationParam),
    /// Change mfact, the master split ratio
    Mfact(FloatValue),
    /// Rotate the next window in stack to be the master, while keeping the focus on master
    RollNext,
    /// Rotate the previous window in stack to be the master, while keeping the focus on master
    RollPrev,

    // Group Dispatchers
    /// Toggles the current active window into a group
    ToggleGroup,
    /// Switches to the next window in a group.
    ChangeGroupActive(WindowSwitchDirection),
    /// Locks the groups
    LockGroups(LockType),
    /// Locks the currently focused group
    LockActiveGroup(LockType),
    /// Moves the active window into a group in a specified direction
    MoveIntoGroup(Direction),
    /// Moves the active window into or out of a group in a specified direction
    MoveWindowOrGroup(Direction),
    /// Moves the active window out of a group.
    MoveOutOfGroup,
    /// Swaps the active window with the next or previous in a group
    MoveGroupWindow(WindowSwitchDirection),
    /// Prohibit the active window from becoming or being inserted into group
    DenyWindowFromGroup(BinaryState),
    /// Temporarily enable or disable ignore_group_lock
    SetIgnoreGroupLock(BinaryState),
}

/// Enum used for options with a binary on/off state
#[allow(missing_docs)]
#[derive(Debug, Clone, Copy, Display, PartialEq, Eq, PartialOrd, Ord)]
pub enum BinaryState {
    #[display("on")]
    On,
    #[display("off")]
    Off,
    #[display("toggle")]
    Toggle,
}

/// Enum used with [DispatchType::LockGroups], to determine how to lock/unlock
#[derive(Debug, Clone, Copy, Display, PartialEq, Eq, PartialOrd, Ord)]
pub enum LockType {
    /// Lock Group
    #[display("lock")]
    Lock,
    /// Unlock Group
    #[display("unlock")]
    Unlock,
    /// Toggle lock state of Group
    #[display("toggle")]
    ToggleLock,
}

/// Param for [DispatchType::SwapWithMaster] dispatcher
#[derive(Debug, Clone, Copy, PartialEq, Eq, Display)]
pub enum SwapWithMasterParam {
    /// New focus is the new master window
    #[display("master")]
    Master,
    /// New focus is the new child
    #[display("child")]
    Child,
    /// Keep the focus of the previously focused window
    #[display("auto")]
    Auto,
    /// Noop if master is already focused
    #[display("ignoremaster")]
    IgnoreMaster,
}

/// Param for [DispatchType::FocusMaster] dispatcher
#[derive(Debug, Clone, Copy, PartialEq, Eq, Display)]
pub enum FocusMasterParam {
    /// Focus stays at master, (even if it was selected before)
    #[display("master")]
    Master,
    /// If the current window is the master, focuses the first child
    #[display("auto")]
    Auto,
    /// If the current window is the master, focuses the previously focused one
    #[display("previous")]
    Previous,
}

/// Param for some master layout dispatchers
#[derive(Debug, Clone, Copy, PartialEq, Eq, Display)]
pub enum MasterLoopParam {
    /// Allow looping through the pile
    #[display("loop")]
    Loop,
    /// Do not allow looping through the pile
    #[display("noloop")]
    NoLoop,
}

/// Param for [DispatchType::OrientationCycle] dispatcher
#[derive(Debug, Clone, Copy, PartialEq, Eq, Display)]
pub enum OrientationParam {
    /// Set orientation to left
    #[display("left")]
    Left,
    /// Set orientation to right
    #[display("right")]
    Right,
    /// Set orientation to bottom
    #[display("bottom")]
    Bottom,
    /// Set orientation to top
    #[display("top")]
    Top,
    /// Set orientation to center
    #[display("center")]
    Center,
}

/// Param for split ratio changes
#[derive(Debug, Clone, Copy, PartialEq, Display)]
pub enum FloatValue {
    /// Change relative to current factor
    #[display("{}", _0)]
    Relative(f32),
    /// Set factor to exact value between 0 and 1
    #[display("exact {}", _0)]
    Exact(f32),
}

pub(crate) fn gen_dispatch_str(cmd: DispatchType, dispatch: bool) -> crate::Result<CommandContent> {
    use DispatchType::*;
    let sep = if dispatch { " " } else { "," };
    let string_to_pass = match &cmd {
        Custom(name, args) => format!("{name}{sep}{args}"),
        Exec(sh) => format!("exec{sep}{sh}"),
        Pass(win) => format!("pass{sep}{win}"),
        Global(name) => format!("global{sep}{name}"),
        KillActiveWindow => "killactive".to_string(),
        CloseWindow(win) => format!("closewindow{sep}{win}"),
        Workspace(work) => format!("workspace{sep}{work}"),
        MoveToWorkspace(work, Some(win)) => format!("movetoworkspace{sep}{work},{win}"),
        MoveToWorkspace(work, None) => format!("movetoworkspace{sep}{work}"),
        MoveToWorkspaceSilent(work, Some(win)) => format!("movetoworkspacesilent{sep}{work},{win}"),
        MoveToWorkspaceSilent(work, None) => format!("movetoworkspacesilent{sep}{work}"),
        ToggleFloating(Some(v)) => format!("togglefloating{sep}{v}"),
        ToggleFloating(None) => "togglefloating".to_string(),
        ToggleFullscreen(ftype) => format!("fullscreen{sep}{ftype}"),
        ToggleFakeFullscreen => "fakefullscreen".to_string(),
        ToggleDPMS(stat, mon) => {
            format!(
                "dpms{sep}{} {}",
                if *stat { "on" } else { "off" },
                mon.unwrap_or_default()
            )
        }
        TogglePseudo => "pseudo".to_string(),
        TogglePin => "pin".to_string(),
        TogglePinWindow(win) => format!("pin{sep}{win}"),
        MoveFocus(dir) => format!("movefocus{sep}{dir}",),
        MoveWindow(ident) => format!(
            "movewindow{sep}{}",
            match ident {
                WindowMove::Direction(dir) => dir.to_string(),
                WindowMove::Monitor(mon) => format!("mon:{mon}"),
            }
        ),
        CenterWindow => "centerwindow".to_string(),
        ResizeActive(pos) => format!("resizeactive{sep}{pos}"),
        MoveActive(pos) => format!("moveactive {pos}"),
        ResizeWindowPixel(pos, win) => format!("resizewindowpixel{sep}{pos},{win}"),
        MoveWindowPixel(pos, win) => format!("movewindowpixel{sep}{pos},{win}"),
        CycleWindow(dir) => format!("cyclenext{sep}{dir}"),
        SwapNext(dir) => format!("swapnext{sep}{dir}"),
        SwapWindow(dir) => format!("swapwindow{sep}{dir}"),
        FocusWindow(win) => format!("focuswindow{sep}{win}"),
        FocusMonitor(mon) => format!("focusmonitor{sep}{mon}"),
        ChangeSplitRatio(fv) => format!("splitratio {fv}"),
        ToggleOpaque => "toggleopaque".to_string(),
        MoveCursorToCorner(corner) => format!("movecursortocorner{sep}{}", corner.clone() as u8),
        MoveCursor(x, y) => format!("movecursor{sep}{x} {y}"),
        WorkspaceOption(opt) => format!("workspaceopt{sep}{opt}"),
        Exit => "exit".to_string(),
        ForceRendererReload => "forcerendererreload".to_string(),
        MoveCurrentWorkspaceToMonitor(mon) => format!("movecurrentworkspacetomonitor{sep}{mon}"),
        MoveWorkspaceToMonitor(work, mon) => format!("moveworkspacetomonitor{sep}{work} {mon}"),
        ToggleSpecialWorkspace(Some(name)) => format!("togglespecialworkspace {name}"),
        ToggleSpecialWorkspace(None) => "togglespecialworkspace".to_string(),
        RenameWorkspace(id, name) => {
            format!(
                "renameworkspace{sep}{id} {}",
                name.unwrap_or(&id.to_string())
            )
        }
        SwapActiveWorkspaces(mon, mon2) => format!("swapactiveworkspaces{sep}{mon} {mon2}",),
        BringActiveToTop => "bringactivetotop".to_string(),
        AlterZOrder(z, Some(win)) => format!("alterzorder{sep}{z},{win}"),
        AlterZOrder(z, None) => format!("alterzorder{sep}{z}"),
        SetCursor(theme, size) => format!("{theme} {}", *size),
        Signal(sig) => format!("signal{sep}{sig}"),
        SignalWindow(win, sig) => format!("signalwindow{sep}{win},{sig}"),
        FocusUrgentOrLast => "focusurgentorlast".to_string(),
        FocusCurrentOrLast => "focuscurrentorlast".to_string(),
        ToggleSplit => format!("layoutmsg{sep}togglesplit"),
        SwapSplit => format!("layoutmsg{sep}swapsplit"),
        PreSelect(dir) => format!("layoutmsg{sep}preselect {dir}"),
        MoveToRoot(Some(win), param) => format!("layoutmsg{sep}movetoroot {win} {param}"),
        MoveToRoot(None, _) => format!("layoutmsg{sep}movetoroot"),
<<<<<<< HEAD
        Submap(param) => format!("submap{sep}{param}"),
=======
>>>>>>> 7665f084
        SwapWithMaster(param) => format!("layoutmsg{sep}swapwithmaster {param}"),
        FocusMaster(param) => format!("layoutmsg{sep}focusmaster {param}"),
        CycleNextMaster(param) => format!("layoutmsg{sep}cyclenext {param}"),
        CyclePrevMaster(param) => format!("layoutmsg{sep}cycleprev {param}"),
        SwapNextMaster(param) => format!("layoutmsg{sep}swapnext {param}"),
        SwapPrevMaster(param) => format!("layoutmsg{sep}swapprev {param}"),
        AddMaster => format!("layoutmsg{sep}addmaster"),
        RemoveMaster => format!("layoutmsg{sep}removemaster"),
        OrientationLeft => format!("layoutmsg{sep}orientationleft"),
        OrientationRight => format!("layoutmsg{sep}orientationright"),
        OrientationTop => format!("layoutmsg{sep}orientationtop"),
        OrientationBottom => format!("layoutmsg{sep}orientationbottom"),
        OrientationCenter => format!("layoutmsg{sep}orientationcenter"),
        OrientationNext => format!("layoutmsg{sep}orientationnext"),
        OrientationPrev => format!("layoutmsg{sep}orientationprev"),
        OrientationCycle(param) => format!("layoutmsg{sep}orientationcycle {param}"),
        Mfact(fv) => format!("layoutmsg{sep}mfact {fv}"),
        RollNext => format!("layoutmsg{sep}rollnext"),
        RollPrev => format!("layoutmsg{sep}rollprev"),
        ToggleGroup => "togglegroup".to_string(),
        ChangeGroupActive(dir) => format!("changegroupactive{sep}{dir}"),
        LockGroups(how) => format!("lockgroups{sep}{how}"),
        LockActiveGroup(how) => format!("lockactivegroups{sep}{how}"),
        MoveIntoGroup(dir) => format!("moveintogroup{sep}{dir}"),
        MoveWindowOrGroup(dir) => format!("movewindoworgroup{sep}{dir}"),
        MoveOutOfGroup => "moveoutofgroup".to_string(),
        MoveGroupWindow(dir) => format!("movegroupwindow{sep}{dir}"),
        DenyWindowFromGroup(state) => format!("denywindowfromgroup{sep}{state}"),
        SetIgnoreGroupLock(state) => format!("setignoregrouplock{sep}{state}"),
    };

    if let SetCursor(_, _) = cmd {
        Ok(command!(JSON, "setcursor {string_to_pass}"))
    } else if dispatch {
        Ok(command!(JSON, "dispatch {string_to_pass}"))
    } else {
        Ok(command!(Empty, "{string_to_pass}"))
    }
}

/// The struct that provides all dispatching methods
pub struct Dispatch;

impl Dispatch {
    /// This function calls a specified dispatcher (blocking)
    ///
    /// ```rust
    /// # use hyprland::Result;
    /// # fn main() -> Result<()> {
    /// use hyprland::dispatch::{DispatchType,Dispatch};
    /// // This is an example of just one dispatcher, there are many more!
    /// Dispatch::call(DispatchType::Exec("kitty"))
    /// # }
    /// ```
    pub fn call(dispatch_type: DispatchType) -> crate::Result<()> {
        Self::instance_call(default_instance()?, dispatch_type)
    }

    /// This function calls a specified dispatcher (blocking)
    ///
    /// ```rust
    /// # use hyprland::Result;
    /// # fn main() -> Result<()> {
    /// use hyprland::dispatch::{DispatchType,Dispatch};
    /// let instance = hyprland::instance::Instance::from_current_env()?;
    /// // This is an example of just one dispatcher, there are many more!
    /// Dispatch::instance_call(&instance, DispatchType::Exec("kitty"))
    /// # }
    /// ```
    pub fn instance_call(
        instance: &crate::instance::Instance,
        dispatch_type: DispatchType,
    ) -> crate::Result<()> {
        let output = instance.write_to_socket(gen_dispatch_str(dispatch_type, true)?);
        match output {
            Ok(msg) => match msg.as_str() {
                "ok" => Ok(()),
                msg => Err(HyprError::NotOkDispatch(msg.to_string())),
            },
            Err(error) => Err(error),
        }
    }

    /// This function calls a specified dispatcher (async)
    ///
    /// ```rust
    /// # use hyprland::Result;
    /// # async fn main() -> Result<()> {
    /// use hyprland::dispatch::{Dispatch,DispatchType};
    /// // This is an example of just one dispatcher, there are many more!
    /// Dispatch::call_async(DispatchType::Exec("kitty")).await
    /// # }
    /// ```
    #[cfg(any(feature = "async-lite", feature = "tokio"))]
    pub async fn call_async(dispatch_type: DispatchType<'_>) -> crate::Result<()> {
        Self::instance_call_async(default_instance()?, dispatch_type).await
    }

    /// This function calls a specified dispatcher (async)
    ///
    /// ```rust
    /// # use hyprland::Result;
    /// # async fn main() -> Result<()> {
    /// use hyprland::dispatch::{Dispatch,DispatchType};
    /// let instance = hyprland::instance::Instance::from_current_env()?;
    /// // This is an example of just one dispatcher, there are many more!
    /// Dispatch::instance_call_async(&instance, DispatchType::Exec("kitty")).await
    /// # }
    /// ```
    #[cfg(any(feature = "async-lite", feature = "tokio"))]
    pub async fn instance_call_async(
        instance: &crate::instance::Instance,
        dispatch_type: DispatchType<'_>,
    ) -> crate::Result<()> {
        let output = instance
            .write_to_socket_async(gen_dispatch_str(dispatch_type, true)?)
            .await;
        match output {
            Ok(msg) => match msg.as_str() {
                "ok" => Ok(()),
                msg => Err(HyprError::NotOkDispatch(msg.to_string())),
            },
            Err(error) => Err(error),
        }
    }
}

/// Macro abstraction over [Dispatch::call]
#[macro_export]
macro_rules! dispatch {
    (async; $dis:ident) => {
        $crate::dispatch::Dispatch::call_async($crate::dispatch::DispatchType::$dis)
    };
    (async; $dis:ident, $( $arg:expr ), *) => {
        $crate::dispatch::Dispatch::call_async($crate::dispatch::DispatchType::$dis($($arg), *))
    };
    (async; $instance:expr; $dis:ident) => {
        $crate::dispatch::Dispatch::instance_call_async($instance, $crate::dispatch::DispatchType::$dis)
    };
    (async; $instance:expr; $dis:ident, $( $arg:expr ), *) => {
        $crate::dispatch::Dispatch::instance_call_async($instance, $crate::dispatch::DispatchType::$dis($($arg), *))
    };
    ($dis:ident) => {
        $crate::dispatch::Dispatch::call($crate::dispatch::DispatchType::$dis)
    };
    ($dis:ident, $( $arg:expr ), *) => {
        $crate::dispatch::Dispatch::call($crate::dispatch::DispatchType::$dis($($arg), *))
    };
    ($instance:expr; $dis:ident) => {
        $crate::dispatch::Dispatch::instance_call($instance, $crate::dispatch::DispatchType::$dis)
    };
    ($instance:expr; $dis:ident, $( $arg:expr ), *) => {
        $crate::dispatch::Dispatch::instance_call($instance, $crate::dispatch::DispatchType::$dis($($arg), *))
    };
}<|MERGE_RESOLUTION|>--- conflicted
+++ resolved
@@ -778,10 +778,7 @@
         PreSelect(dir) => format!("layoutmsg{sep}preselect {dir}"),
         MoveToRoot(Some(win), param) => format!("layoutmsg{sep}movetoroot {win} {param}"),
         MoveToRoot(None, _) => format!("layoutmsg{sep}movetoroot"),
-<<<<<<< HEAD
         Submap(param) => format!("submap{sep}{param}"),
-=======
->>>>>>> 7665f084
         SwapWithMaster(param) => format!("layoutmsg{sep}swapwithmaster {param}"),
         FocusMaster(param) => format!("layoutmsg{sep}focusmaster {param}"),
         CycleNextMaster(param) => format!("layoutmsg{sep}cyclenext {param}"),
