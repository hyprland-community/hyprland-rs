--- conflicted
+++ resolved
@@ -49,12 +49,7 @@
 ], optional = true }
 async-net = { version = "2.0", optional = true }
 futures-lite = { version = "2.3", default-features = false }
-<<<<<<< HEAD
-paste = "1.0.14"
-=======
-num-traits = "0.2.19"
 paste = { version = "0.1.1", package = "pastey" }
->>>>>>> fa5635d7
 derive_more = { version = "1.0.0", features = [
     "display",
     "constructor",
