[package]
name = "hyprland"
edition = "2021"
readme = "README.md"
description = "A unoffical rust wrapper for hyprland's IPC"
homepage = "https://github.com/hyprland-community/hyprland-rs"
version.workspace = true
license.workspace = true
authors.workspace = true
repository.workspace = true
keywords.workspace = true
categories.workspace = true
rust-version = "1.75.0"
# See more keys and their definitions at https://doc.rust-lang.org/cargo/reference/manifest.html

[package.metadata.nix]
build = true

[profile.release]
opt-level = 3
strip = true
lto = true

[workspace]
members = [
    "hyprland-macros",
]

[workspace.package]
version = "0.4.0-beta.2"
license = "GPL-3.0-or-later"
repository = "https://github.com/hyprland-community/hyprland-rs"
keywords = ["hyprland", "ipc", "hypr", "wayland", "linux", "hyprpaper"]
categories = ["api-bindings"]
authors = ["yavko <yavornkolev@gmail.com>"]

[dependencies]
hyprland-macros = { path = "hyprland-macros", version = "0.4.0-beta.2" }
serde = { version = "1", features = ["derive"] }
serde_json = "1"
serde_repr = "0.1"
tokio = { version = "1", features = [
    "io-std",
    "io-util",
    "macros",
    "net",
    "sync",
    "rt"
], optional = true }
async-net = { version = "2.0", optional = true }
futures-lite = { version = "2.3", default-features = false }
paste = "1.0.14"
derive_more = { version = "1.0.0", features = [
    "display",
    "constructor",
] }
<<<<<<< HEAD
=======
once_cell = "1.20"
parking_lot = { version = "0.12", optional = true }
>>>>>>> 4ee0a79e
ahash = { version = "0.8", features = [
    "std",
    "no-rng",
    "serde",
], optional = true, default-features = false }
either = "1.13.0"
async-stream = "0.3.6"

[features]
default = [
    "listener",
    "dispatch",
    "data",
    "keyword",
    "config",
    "ctl",
    "tokio",
    "ahash",
    "hyprpaper",
]
listener = ["data", "dispatch"]
dispatch = []
data = []
keyword = []
config = ["dispatch", "keyword"]
ctl = []
tokio = ["dep:tokio"]
ahash = ["dep:ahash"]
<<<<<<< HEAD

async-lite = ["dep:async-net"]
parking_lot = ["tokio?/parking_lot"]
=======
hyprpaper = []
>>>>>>> 4ee0a79e
unsafe-impl = []<|MERGE_RESOLUTION|>--- conflicted
+++ resolved
@@ -54,11 +54,6 @@
     "display",
     "constructor",
 ] }
-<<<<<<< HEAD
-=======
-once_cell = "1.20"
-parking_lot = { version = "0.12", optional = true }
->>>>>>> 4ee0a79e
 ahash = { version = "0.8", features = [
     "std",
     "no-rng",
@@ -87,11 +82,8 @@
 ctl = []
 tokio = ["dep:tokio"]
 ahash = ["dep:ahash"]
-<<<<<<< HEAD
 
 async-lite = ["dep:async-net"]
 parking_lot = ["tokio?/parking_lot"]
-=======
 hyprpaper = []
->>>>>>> 4ee0a79e
 unsafe-impl = []